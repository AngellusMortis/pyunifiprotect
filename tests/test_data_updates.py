# type: ignore
# pylint: disable=protected-access

from datetime import datetime, timedelta
from typing import Optional
from unittest.mock import Mock, patch

from pydantic.error_wrappers import ValidationError
import pytest

from pyunifiprotect.data import (
    Camera,
    DoorbellMessageType,
    IRLEDMode,
    LCDMessage,
    Light,
    Liveview,
    RecordingMode,
    VideoMode,
    Viewer,
)
from pyunifiprotect.data.devices import CameraZone
<<<<<<< HEAD
from pyunifiprotect.data.nvr import NVR, DoorbellMessage
from pyunifiprotect.data.types import DEFAULT, LightModeEnableType, LightModeType
=======
from pyunifiprotect.data.types import LightModeEnableType, LightModeType
>>>>>>> cc968e2c
from pyunifiprotect.data.websocket import WSAction, WSSubscriptionMessage
from pyunifiprotect.exceptions import BadRequest
from pyunifiprotect.utils import to_js_time, to_ms


@pytest.mark.asyncio
async def test_save_device_no_changes(camera_obj: Camera):
    camera_obj.api.api_request.reset_mock()

    await camera_obj.save_device()

    assert not camera_obj.api.api_request.called


@pytest.mark.asyncio
async def test_device_reboot(light_obj: Light):
    light_obj.api.api_request.reset_mock()

    await light_obj.reboot()

    light_obj.api.api_request.assert_called_with(
        f"lights/{light_obj.id}/reboot",
        method="post",
    )


@pytest.mark.parametrize("status", [True, False])
@pytest.mark.asyncio
async def test_light_set_status_light(light_obj: Light, status: bool):
    light_obj.api.api_request.reset_mock()

    light_obj.light_device_settings.is_indicator_enabled = not status
    light_obj._initial_data = light_obj.dict()

    await light_obj.set_status_light(status)

    light_obj.api.api_request.assert_called_with(
        f"lights/{light_obj.id}",
        method="patch",
        json={"lightDeviceSettings": {"isIndicatorEnabled": status}},
    )


@pytest.mark.parametrize("level", [0, 1, 3, 6, 7])
@pytest.mark.asyncio
async def test_light_set_led_level(light_obj: Light, level: int):
    light_obj.api.api_request.reset_mock()

    light_obj.light_device_settings.led_level = 2
    light_obj._initial_data = light_obj.dict()

    if level in (0, 7):
        with pytest.raises(ValidationError):
            await light_obj.set_led_level(level)

            assert not light_obj.api.api_request.called
    else:
        await light_obj.set_led_level(level)

        light_obj.api.api_request.assert_called_with(
            f"lights/{light_obj.id}",
            method="patch",
            json={"lightDeviceSettings": {"ledLevel": level}},
        )


@pytest.mark.parametrize("status", [True, False])
@pytest.mark.parametrize("level", [None, 0, 1, 3, 6, 7])
@pytest.mark.asyncio
async def test_light_set_light(light_obj: Light, status: bool, level: Optional[int]):
    light_obj.api.api_request.reset_mock()

    light_obj.light_on_settings.is_led_force_on = not status
    if level is not None:
        light_obj.light_device_settings.led_level = 2
    light_obj._initial_data = light_obj.dict()

    if level in (0, 7):
        with pytest.raises(ValidationError):
            await light_obj.set_light(status, level)

            assert not light_obj.api.api_request.called
    else:
        await light_obj.set_light(status, level)

        if level is None:
            expected = {"lightOnSettings": {"isLedForceOn": status}}
        else:
            expected = {"lightOnSettings": {"isLedForceOn": status}, "lightDeviceSettings": {"ledLevel": level}}

        light_obj.api.api_request.assert_called_with(
            f"lights/{light_obj.id}",
            method="patch",
            json=expected,
        )


@pytest.mark.parametrize("sensitivity", [1, 100, -10])
@pytest.mark.asyncio
async def test_light_set_sensitivity(
    light_obj: Light,
    sensitivity: int,
):
    light_obj.api.api_request.reset_mock()

    light_obj.light_device_settings.pir_sensitivity = 50
    light_obj._initial_data = light_obj.dict()

    if sensitivity == -10:
        with pytest.raises(ValidationError):
            await light_obj.set_sensitivity(sensitivity)

            assert not light_obj.api.api_request.called
    else:
        await light_obj.set_sensitivity(sensitivity)

        expected = {"lightDeviceSettings": {"pirSensitivity": sensitivity}}

        light_obj.api.api_request.assert_called_with(
            f"lights/{light_obj.id}",
            method="patch",
            json=expected,
        )


@pytest.mark.parametrize(
    "duration",
    [
        timedelta(seconds=1),
        timedelta(seconds=15),
        timedelta(seconds=900),
        timedelta(seconds=1000),
    ],
)
@pytest.mark.asyncio
async def test_light_set_duration(
    light_obj: Light,
    duration: timedelta,
):
    light_obj.api.api_request.reset_mock()

    light_obj.light_device_settings.pir_duration = timedelta(seconds=30)
    light_obj._initial_data = light_obj.dict()

    duration_invalid = duration is not None and int(duration.total_seconds()) in (1, 1000)
    if duration_invalid:
        with pytest.raises(BadRequest):
            await light_obj.set_duration(duration)

            assert not light_obj.api.api_request.called
    else:
        await light_obj.set_duration(duration)

        expected = {"lightDeviceSettings": {"pirDuration": to_ms(duration)}}

        light_obj.api.api_request.assert_called_with(
            f"lights/{light_obj.id}",
            method="patch",
            json=expected,
        )


@pytest.mark.parametrize("mode", [LightModeType.MANUAL, LightModeType.WHEN_DARK])
@pytest.mark.parametrize("enable_at", [None, LightModeEnableType.ALWAYS])
@pytest.mark.parametrize(
    "duration",
    [
        None,
        timedelta(seconds=1),
        timedelta(seconds=15),
        timedelta(seconds=900),
        timedelta(seconds=1000),
    ],
)
@pytest.mark.parametrize("sensitivity", [None, 1, 100, -10])
@pytest.mark.asyncio
async def test_light_set_light_settings(
    light_obj: Light,
    mode: LightModeType,
    enable_at: Optional[LightModeEnableType],
    duration: Optional[timedelta],
    sensitivity: Optional[int],
):
    light_obj.api.api_request.reset_mock()

    light_obj.light_mode_settings.mode = LightModeType.MOTION
    light_obj.light_mode_settings.enable_at = LightModeEnableType.DARK
    light_obj.light_device_settings.pir_duration = timedelta(seconds=30)
    light_obj.light_device_settings.pir_sensitivity = 50
    light_obj._initial_data = light_obj.dict()

    duration_invalid = duration is not None and int(duration.total_seconds()) in (1, 1000)
    if duration_invalid:
        with pytest.raises(BadRequest):
            await light_obj.set_light_settings(mode, enable_at=enable_at, duration=duration, sensitivity=sensitivity)

            assert not light_obj.api.api_request.called
    elif sensitivity == -10:
        with pytest.raises(ValidationError):
            await light_obj.set_light_settings(mode, enable_at=enable_at, duration=duration, sensitivity=sensitivity)

            assert not light_obj.api.api_request.called
    else:
        await light_obj.set_light_settings(mode, enable_at=enable_at, duration=duration, sensitivity=sensitivity)

        expected = {"lightModeSettings": {"mode": mode.value}}
        if enable_at is not None:
            expected["lightModeSettings"].update({"enableAt": enable_at.value})
        if duration is not None:
            expected["lightDeviceSettings"] = expected.get("lightDeviceSettings", {})
            expected["lightDeviceSettings"].update({"pirDuration": to_ms(duration)})
        if sensitivity is not None:
            expected["lightDeviceSettings"] = expected.get("lightDeviceSettings", {})
            expected["lightDeviceSettings"].update({"pirSensitivity": sensitivity})

        light_obj.api.api_request.assert_called_with(
            f"lights/{light_obj.id}",
            method="patch",
            json=expected,
        )


@pytest.mark.asyncio
async def test_viewer_set_liveview_invalid(viewer_obj: Viewer, liveview_obj: Liveview):
    viewer_obj.api.api_request.reset_mock()

    liveview = liveview_obj.update_from_dict({"id": "bad_id"})

    with pytest.raises(BadRequest):
        await viewer_obj.set_liveview(liveview)

    assert not viewer_obj.api.api_request.called


@pytest.mark.asyncio
async def test_viewer_set_liveview_valid(viewer_obj: Viewer, liveview_obj: Liveview):
    viewer_obj.api.api_request.reset_mock()
    viewer_obj.api.emit_message = Mock()

    old_viewer = viewer_obj.copy()

    viewer_obj.liveview_id = "bad_id"
    viewer_obj._initial_data = viewer_obj.dict()

    await viewer_obj.set_liveview(liveview_obj)
    viewer_obj.api.api_request.assert_called_with(
        f"viewers/{viewer_obj.id}",
        method="patch",
        json={"liveview": liveview_obj.id},
    )

    viewer_obj.api.emit_message.assert_called_with(
        WSSubscriptionMessage(
            action=WSAction.UPDATE,
            new_update_id=viewer_obj.api.bootstrap.last_update_id,
            changed_data={"liveview_id": liveview_obj.id},
            old_obj=old_viewer,
            new_obj=viewer_obj,
        )
    )


@pytest.mark.parametrize("mode", [RecordingMode.ALWAYS, RecordingMode.DETECTIONS])
@pytest.mark.asyncio
async def test_camera_set_recording_mode(camera_obj: Optional[Camera], mode: RecordingMode):
    if camera_obj is None:
        pytest.skip("No camera_obj obj found")

    camera_obj.api.api_request.reset_mock()

    camera_obj.recording_settings.mode = RecordingMode.NEVER
    camera_obj._initial_data = camera_obj.dict()

    await camera_obj.set_recording_mode(mode)

    camera_obj.api.api_request.assert_called_with(
        f"cameras/{camera_obj.id}",
        method="patch",
        json={"recordingSettings": {"mode": mode.value}},
    )


@pytest.mark.asyncio
async def test_camera_set_ir_led_model_no_ir(camera_obj: Optional[Camera]):
    if camera_obj is None:
        pytest.skip("No camera_obj obj found")

    camera_obj.api.api_request.reset_mock()

    camera_obj.feature_flags.has_led_ir = False
    camera_obj._initial_data = camera_obj.dict()

    with pytest.raises(BadRequest):
        await camera_obj.set_ir_led_model(IRLEDMode.AUTO)

    assert not camera_obj.api.api_request.called


@pytest.mark.parametrize("mode", [IRLEDMode.AUTO, IRLEDMode.ON])
@pytest.mark.asyncio
async def test_camera_set_ir_led_model(camera_obj: Optional[Camera], mode: IRLEDMode):
    if camera_obj is None:
        pytest.skip("No camera_obj obj found")

    camera_obj.api.api_request.reset_mock()

    camera_obj.feature_flags.has_led_ir = True
    camera_obj.isp_settings.ir_led_mode = IRLEDMode.OFF
    camera_obj._initial_data = camera_obj.dict()

    await camera_obj.set_ir_led_model(mode)

    camera_obj.api.api_request.assert_called_with(
        f"cameras/{camera_obj.id}",
        method="patch",
        json={"ispSettings": {"irLedMode": mode.value}},
    )


@pytest.mark.asyncio
async def test_camera_set_status_light_no_status(camera_obj: Optional[Camera]):
    if camera_obj is None:
        pytest.skip("No camera_obj obj found")

    camera_obj.api.api_request.reset_mock()

    camera_obj.feature_flags.has_led_status = False
    camera_obj._initial_data = camera_obj.dict()

    with pytest.raises(BadRequest):
        await camera_obj.set_status_light(True)

    assert not camera_obj.api.api_request.called


@pytest.mark.parametrize("status", [True, False])
@pytest.mark.asyncio
async def test_camera_set_status_light(camera_obj: Optional[Camera], status: bool):
    if camera_obj is None:
        pytest.skip("No camera_obj obj found")

    camera_obj.api.api_request.reset_mock()

    camera_obj.feature_flags.has_led_status = True
    camera_obj.led_settings.is_enabled = not status
    camera_obj.led_settings.blink_rate = 10
    camera_obj._initial_data = camera_obj.dict()

    await camera_obj.set_status_light(status)

    camera_obj.api.api_request.assert_called_with(
        f"cameras/{camera_obj.id}",
        method="patch",
        json={"ledSettings": {"isEnabled": status, "blinkRate": 0}},
    )


@pytest.mark.asyncio
async def test_camera_set_hdr_no_hdr(camera_obj: Optional[Camera]):
    if camera_obj is None:
        pytest.skip("No camera_obj obj found")

    camera_obj.api.api_request.reset_mock()

    camera_obj.feature_flags.has_hdr = False
    camera_obj._initial_data = camera_obj.dict()

    with pytest.raises(BadRequest):
        await camera_obj.set_hdr(True)

    assert not camera_obj.api.api_request.called


@pytest.mark.parametrize("status", [True, False])
@pytest.mark.asyncio
async def test_camera_set_hdr(camera_obj: Optional[Camera], status: bool):
    if camera_obj is None:
        pytest.skip("No camera_obj obj found")

    camera_obj.api.api_request.reset_mock()

    camera_obj.feature_flags.has_hdr = True
    camera_obj.hdr_mode = not status
    camera_obj._initial_data = camera_obj.dict()

    await camera_obj.set_hdr(status)

    camera_obj.api.api_request.assert_called_with(
        f"cameras/{camera_obj.id}",
        method="patch",
        json={"hdrMode": status},
    )


@pytest.mark.parametrize("status", [True, False])
@pytest.mark.asyncio
async def test_camera_set_ssh(camera_obj: Optional[Camera], status: bool):
    if camera_obj is None:
        pytest.skip("No camera_obj obj found")

    camera_obj.api.api_request.reset_mock()

    camera_obj.is_ssh_enabled = not status
    camera_obj._initial_data = camera_obj.dict()

    await camera_obj.set_ssh(status)

    camera_obj.api.api_request.assert_called_with(
        f"cameras/{camera_obj.id}",
        method="patch",
        json={"isSshEnabled": status},
    )


@pytest.mark.asyncio
async def test_camera_set_video_mode(camera_obj: Optional[Camera]):
    if camera_obj is None:
        pytest.skip("No camera_obj obj found")

    camera_obj.api.api_request.reset_mock()

    camera_obj.video_mode = VideoMode.DEFAULT
    camera_obj._initial_data = camera_obj.dict()

    await camera_obj.set_video_mode(VideoMode.HIGH_FPS)

    camera_obj.api.api_request.assert_called_with(
        f"cameras/{camera_obj.id}",
        method="patch",
        json={"videoMode": VideoMode.HIGH_FPS.value},
    )


@pytest.mark.asyncio
async def test_camera_set_camera_zoom_no_zoom(camera_obj: Optional[Camera]):
    if camera_obj is None:
        pytest.skip("No camera_obj obj found")

    camera_obj.api.api_request.reset_mock()

    camera_obj.feature_flags.can_optical_zoom = False
    camera_obj._initial_data = camera_obj.dict()

    with pytest.raises(BadRequest):
        await camera_obj.set_camera_zoom(True)

    assert not camera_obj.api.api_request.called


@pytest.mark.parametrize("level", [-1, 0, 100, 200])
@pytest.mark.asyncio
async def test_camera_set_camera_zoom(camera_obj: Optional[Camera], level: int):
    if camera_obj is None:
        pytest.skip("No camera_obj obj found")

    camera_obj.api.api_request.reset_mock()

    camera_obj.feature_flags.can_optical_zoom = True
    camera_obj.isp_settings.zoom_position = 10
    camera_obj._initial_data = camera_obj.dict()

    if level in (-1, 200):
        with pytest.raises(ValidationError):
            await camera_obj.set_camera_zoom(level)

        assert not camera_obj.api.api_request.called
    else:
        await camera_obj.set_camera_zoom(level)

        camera_obj.api.api_request.assert_called_with(
            f"cameras/{camera_obj.id}",
            method="patch",
            json={"ispSettings": {"zoomPosition": level}},
        )


@pytest.mark.parametrize("level", [-1, 0, 3, 4])
@pytest.mark.asyncio
async def test_camera_set_wdr_level(camera_obj: Optional[Camera], level: int):
    if camera_obj is None:
        pytest.skip("No camera_obj obj found")

    camera_obj.api.api_request.reset_mock()

    camera_obj.feature_flags.has_hdr = False
    camera_obj.isp_settings.wdr = 2
    camera_obj._initial_data = camera_obj.dict()

    if level in (-1, 4):
        with pytest.raises(ValidationError):
            await camera_obj.set_wdr_level(level)

            assert not camera_obj.api.api_request.called
    else:
        await camera_obj.set_wdr_level(level)

        camera_obj.api.api_request.assert_called_with(
            f"cameras/{camera_obj.id}",
            method="patch",
            json={"ispSettings": {"wdr": level}},
        )


@pytest.mark.asyncio
async def test_camera_set_wdr_level_hdr(camera_obj: Optional[Camera]):
    if camera_obj is None:
        pytest.skip("No camera_obj obj found")

    camera_obj.api.api_request.reset_mock()

    camera_obj.feature_flags.has_hdr = True
    camera_obj._initial_data = camera_obj.dict()

    with pytest.raises(BadRequest):
        await camera_obj.set_wdr_level(1)

    assert not camera_obj.api.api_request.called


@pytest.mark.asyncio
async def test_camera_set_mic_volume_no_mic(camera_obj: Optional[Camera]):
    if camera_obj is None:
        pytest.skip("No camera_obj obj found")

    camera_obj.api.api_request.reset_mock()

    camera_obj.feature_flags.has_mic = False
    camera_obj._initial_data = camera_obj.dict()

    with pytest.raises(BadRequest):
        await camera_obj.set_mic_volume(True)

    assert not camera_obj.api.api_request.called


@pytest.mark.parametrize("level", [-1, 0, 100, 200])
@pytest.mark.asyncio
async def test_camera_set_mic_volume(camera_obj: Optional[Camera], level: int):
    if camera_obj is None:
        pytest.skip("No camera_obj obj found")

    camera_obj.api.api_request.reset_mock()

    camera_obj.feature_flags.has_mic = True
    camera_obj.mic_volume = 10
    camera_obj._initial_data = camera_obj.dict()

    if level in (-1, 200):
        with pytest.raises(ValidationError):
            await camera_obj.set_mic_volume(level)

        assert not camera_obj.api.api_request.called
    else:
        await camera_obj.set_mic_volume(level)

        camera_obj.api.api_request.assert_called_with(
            f"cameras/{camera_obj.id}",
            method="patch",
            json={"micVolume": level},
        )


@pytest.mark.asyncio
async def test_camera_set_speaker_volume_no_speaker(camera_obj: Optional[Camera]):
    if camera_obj is None:
        pytest.skip("No camera_obj obj found")

    camera_obj.api.api_request.reset_mock()

    camera_obj.feature_flags.has_speaker = False
    camera_obj._initial_data = camera_obj.dict()

    with pytest.raises(BadRequest):
        await camera_obj.set_speaker_volume(True)

    assert not camera_obj.api.api_request.called


@pytest.mark.parametrize("level", [-1, 0, 100, 200])
@pytest.mark.asyncio
async def test_camera_set_speaker_volume(camera_obj: Optional[Camera], level: int):
    if camera_obj is None:
        pytest.skip("No camera_obj obj found")

    camera_obj.api.api_request.reset_mock()

    camera_obj.feature_flags.has_speaker = True
    camera_obj.speaker_settings.volume = 10
    camera_obj._initial_data = camera_obj.dict()

    if level in (-1, 200):
        with pytest.raises(ValidationError):
            await camera_obj.set_speaker_volume(level)

        assert not camera_obj.api.api_request.called
    else:
        await camera_obj.set_speaker_volume(level)

        camera_obj.api.api_request.assert_called_with(
            f"cameras/{camera_obj.id}",
            method="patch",
            json={"speakerSettings": {"volume": level}},
        )


@pytest.mark.asyncio
async def test_camera_set_chime_duration_no_chime(camera_obj: Optional[Camera]):
    if camera_obj is None:
        pytest.skip("No camera_obj obj found")

    camera_obj.api.api_request.reset_mock()

    camera_obj.feature_flags.has_chime = False
    camera_obj._initial_data = camera_obj.dict()

    with pytest.raises(BadRequest):
        await camera_obj.set_chime_duration(1000)

    assert not camera_obj.api.api_request.called


@pytest.mark.parametrize("duration", [-1, 0, 5000, 10000, 20000])
@pytest.mark.asyncio
async def test_camera_set_chime_duration_duration(camera_obj: Optional[Camera], duration: int):
    if camera_obj is None:
        pytest.skip("No camera_obj obj found")

    camera_obj.api.api_request.reset_mock()

    camera_obj.feature_flags.has_chime = True
    camera_obj.mic_volume = 10
    camera_obj._initial_data = camera_obj.dict()

    if duration in (-1, 20000):
        with pytest.raises(ValidationError):
            await camera_obj.set_chime_duration(duration)

        assert not camera_obj.api.api_request.called
    else:
        await camera_obj.set_chime_duration(duration)

        camera_obj.api.api_request.assert_called_with(
            f"cameras/{camera_obj.id}",
            method="patch",
            json={"chimeDuration": duration},
        )


@pytest.mark.asyncio
async def test_camera_set_lcd_text_no_lcd(camera_obj: Optional[Camera]):
    if camera_obj is None:
        pytest.skip("No camera_obj obj found")

    camera_obj.api.api_request.reset_mock()

    camera_obj.feature_flags.has_lcd_screen = False
    camera_obj._initial_data = camera_obj.dict()

    with pytest.raises(BadRequest):
        await camera_obj.set_lcd_text(DoorbellMessageType.DO_NOT_DISTURB)

    assert not camera_obj.api.api_request.called


@pytest.mark.asyncio
async def test_camera_set_lcd_text_custom(camera_obj: Optional[Camera]):

    camera_obj.api.api_request.reset_mock()

    camera_obj.feature_flags.has_lcd_screen = True
    camera_obj.lcd_message = LCDMessage(
        type=DoorbellMessageType.DO_NOT_DISTURB,
        text=DoorbellMessageType.DO_NOT_DISTURB.value.replace("_", " "),
        reset_at=None,
    )
    camera_obj._initial_data = camera_obj.dict()

    now = datetime.utcnow()
    await camera_obj.set_lcd_text(DoorbellMessageType.CUSTOM_MESSAGE, "Test", now)

    camera_obj.api.api_request.assert_called_with(
        f"cameras/{camera_obj.id}",
        method="patch",
        json={
            "lcdMessage": {
                "type": DoorbellMessageType.CUSTOM_MESSAGE.value,
                "text": "Test",
                "resetAt": to_js_time(now),
            }
        },
    )


@pytest.mark.asyncio
async def test_camera_set_lcd_text_custom_to_custom(camera_obj: Optional[Camera]):

    camera_obj.api.api_request.reset_mock()

    camera_obj.feature_flags.has_lcd_screen = True
    camera_obj.lcd_message = LCDMessage(
        type=DoorbellMessageType.CUSTOM_MESSAGE,
        text="Welcome",
        reset_at=None,
    )
    camera_obj._initial_data = camera_obj.dict()

    now = datetime.utcnow()
    await camera_obj.set_lcd_text(DoorbellMessageType.CUSTOM_MESSAGE, "Test", now)

    camera_obj.api.api_request.assert_called_with(
        f"cameras/{camera_obj.id}",
        method="patch",
        json={
            "lcdMessage": {
                "type": DoorbellMessageType.CUSTOM_MESSAGE.value,
                "text": "Test",
                "resetAt": to_js_time(now),
            }
        },
    )


@pytest.mark.asyncio
async def test_camera_set_lcd_text_invalid_text(camera_obj: Optional[Camera]):
    if camera_obj is None:
        pytest.skip("No camera_obj obj found")

    camera_obj.api.api_request.reset_mock()

    camera_obj.feature_flags.has_lcd_screen = True
    camera_obj._initial_data = camera_obj.dict()

    with pytest.raises(BadRequest):
        await camera_obj.set_lcd_text(DoorbellMessageType.DO_NOT_DISTURB, "Test")

    assert not camera_obj.api.api_request.called


@pytest.mark.asyncio
async def test_camera_set_lcd_text(camera_obj: Optional[Camera]):
    if camera_obj is None:
        pytest.skip("No camera_obj obj found")

    camera_obj.api.api_request.reset_mock()

    camera_obj.feature_flags.has_lcd_screen = True
    camera_obj.lcd_message = LCDMessage(
        type=DoorbellMessageType.DO_NOT_DISTURB,
        text=DoorbellMessageType.DO_NOT_DISTURB.value.replace("_", " "),
        reset_at=None,
    )
    camera_obj._initial_data = camera_obj.dict()

    await camera_obj.set_lcd_text(DoorbellMessageType.LEAVE_PACKAGE_AT_DOOR)

    camera_obj.api.api_request.assert_called_with(
        f"cameras/{camera_obj.id}",
        method="patch",
        json={
            "lcdMessage": {
                "type": DoorbellMessageType.LEAVE_PACKAGE_AT_DOOR.value,
                "text": DoorbellMessageType.LEAVE_PACKAGE_AT_DOOR.value.replace("_", " "),
                "resetAt": None,
            }
        },
    )


@pytest.mark.asyncio
@patch("pyunifiprotect.data.devices.utc_now")
async def test_camera_set_lcd_text_none(mock_now, camera_obj: Optional[Camera], now: datetime):
    mock_now.return_value = now

    if camera_obj is None:
        pytest.skip("No camera_obj obj found")

    old_camera = camera_obj.copy()
    camera_obj.api.emit_message = Mock()
    camera_obj.api.api_request.reset_mock()

    camera_obj.feature_flags.has_lcd_screen = True
    camera_obj.lcd_message = LCDMessage(
        type=DoorbellMessageType.DO_NOT_DISTURB,
        text=DoorbellMessageType.DO_NOT_DISTURB.value.replace("_", " "),
        reset_at=None,
    )
    camera_obj._initial_data = camera_obj.dict()

    await camera_obj.set_lcd_text(None)

    expected_dt = now - timedelta(seconds=10)
    camera_obj.api.api_request.assert_called_with(
        f"cameras/{camera_obj.id}",
        method="patch",
        json={
            "lcdMessage": {
                "resetAt": to_js_time(expected_dt),
<<<<<<< HEAD
            }
        },
    )

    camera_obj.api.emit_message.assert_called_with(
        WSSubscriptionMessage(
            action=WSAction.UPDATE,
            new_update_id=camera_obj.api.bootstrap.last_update_id,
            changed_data={"lcd_message": {"reset_at": expected_dt}},
            old_obj=old_camera,
            new_obj=camera_obj,
        )
    )


@pytest.mark.asyncio
@patch("pyunifiprotect.data.devices.utc_now")
async def test_camera_set_lcd_text_default(mock_now, camera_obj: Optional[Camera], now: datetime):
    mock_now.return_value = now

    if camera_obj is None:
        pytest.skip("No camera_obj obj found")

    camera_obj.api.emit_message = Mock()
    camera_obj.api.api_request.reset_mock()

    camera_obj.feature_flags.has_lcd_screen = True
    camera_obj.lcd_message = LCDMessage(
        type=DoorbellMessageType.DO_NOT_DISTURB,
        text=DoorbellMessageType.DO_NOT_DISTURB.value.replace("_", " "),
        reset_at=None,
    )
    camera_obj._initial_data = camera_obj.dict()

    await camera_obj.set_lcd_text(DoorbellMessageType.LEAVE_PACKAGE_AT_DOOR, reset_at=DEFAULT)

    expected_dt = now + camera_obj.api.bootstrap.nvr.doorbell_settings.default_message_reset_timeout
    camera_obj.api.api_request.assert_called_with(
        f"cameras/{camera_obj.id}",
        method="patch",
        json={
            "lcdMessage": {
                "type": DoorbellMessageType.LEAVE_PACKAGE_AT_DOOR.value,
                "text": DoorbellMessageType.LEAVE_PACKAGE_AT_DOOR.value.replace("_", " "),
                "resetAt": to_js_time(expected_dt),
=======
>>>>>>> cc968e2c
            }
        },
    )

    camera_obj.api.emit_message.assert_called_with(
        WSSubscriptionMessage(
            action=WSAction.UPDATE,
            new_update_id=camera_obj.api.bootstrap.last_update_id,
            changed_data={"lcd_message": {"reset_at": expected_dt}},
            old_obj=old_camera,
            new_obj=camera_obj,
        )
    )


@pytest.mark.asyncio
async def test_camera_set_privacy_no_privacy(camera_obj: Optional[Camera]):
    if camera_obj is None:
        pytest.skip("No camera_obj obj found")

    camera_obj.api.api_request.reset_mock()

    camera_obj.feature_flags.has_privacy_mask = False
    camera_obj._initial_data = camera_obj.dict()

    with pytest.raises(BadRequest):
        await camera_obj.set_privacy(True)

    assert not camera_obj.api.api_request.called


@pytest.mark.parametrize("actual_enabled", [True, False])
@pytest.mark.parametrize("enabled", [True, False])
@pytest.mark.parametrize("level", [None, -1, 0, 100, 200])
@pytest.mark.parametrize("mode", [None, RecordingMode.ALWAYS])
@pytest.mark.asyncio
async def test_camera_set_privacy(
    camera_obj: Optional[Camera],
    actual_enabled: bool,
    enabled: bool,
    level: Optional[int],
    mode: Optional[RecordingMode],
):
    if camera_obj is None:
        pytest.skip("No camera_obj obj found")

    camera_obj.api.api_request.reset_mock()

    camera_obj.feature_flags.has_privacy_mask = True
    camera_obj.privacy_zones = []
    if actual_enabled:
        camera_obj.add_privacy_zone()
    camera_obj.mic_volume = 10
    camera_obj.recording_settings.mode = RecordingMode.NEVER
    camera_obj._initial_data = camera_obj.dict()

    if level in (-1, 200):
        with pytest.raises(ValidationError):
            await camera_obj.set_privacy(enabled, level, mode)

        assert not camera_obj.api.api_request.called
    else:
        expected = {}

        if level is not None:
            expected.update({"micVolume": level})

        if mode is not None:
            expected.update(
                {
                    "recordingSettings": {
                        "mode": mode.value,
                    }
                }
            )

        if actual_enabled != enabled:
            if enabled:
                expected.update({"privacyZones": [CameraZone.create_privacy_zone(0).unifi_dict()]})
            else:
                expected.update({"privacyZones": []})

        await camera_obj.set_privacy(enabled, level, mode)

        if expected == {}:
            assert not camera_obj.api.api_request.called
        else:
            camera_obj.api.api_request.assert_called_with(
                f"cameras/{camera_obj.id}",
                method="patch",
                json=expected,
            )

        if enabled:
            assert camera_obj.is_privacy_on
        else:
            assert not camera_obj.is_privacy_on


@pytest.mark.asyncio
async def test_nvr_set_default_reset_timeout(nvr_obj: NVR):
    nvr_obj.api.api_request.reset_mock()

    duration = timedelta(seconds=10)
    await nvr_obj.set_default_reset_timeout(duration)

    nvr_obj.api.api_request.assert_called_with(
        "nvr",
        method="patch",
        json={"doorbellSettings": {"defaultMessageResetTimeout": to_ms(duration)}},
    )


@pytest.mark.parametrize("message", ["Test", "fqthpqBgVMKXp9jXX2VeuGeXYfx2mMjB"])
@pytest.mark.asyncio
async def test_nvr_set_default_doorbell_message(nvr_obj: NVR, message: str):
    nvr_obj.api.api_request.reset_mock()

    if len(message) > 30:
        with pytest.raises(ValidationError):
            await nvr_obj.set_default_doorbell_message(message)

        assert not nvr_obj.api.api_request.called
    else:
        await nvr_obj.set_default_doorbell_message(message)

        nvr_obj.api.api_request.assert_called_with(
            "nvr",
            method="patch",
            json={"doorbellSettings": {"defaultMessageText": message}},
        )


@pytest.mark.parametrize("message", ["Welcome", "Test", "fqthpqBgVMKXp9jXX2VeuGeXYfx2mMjB"])
@pytest.mark.asyncio
async def test_nvr_add_custom_doorbell_message(nvr_obj: NVR, message: str):
    nvr_obj.api.api_request.reset_mock()

    nvr_obj.doorbell_settings.custom_messages = ["Welcome"]
    nvr_obj._initial_data = nvr_obj.dict()

    if message != "Test":
        with pytest.raises(BadRequest):
            await nvr_obj.add_custom_doorbell_message(message)

        assert not nvr_obj.api.api_request.called
    else:
        await nvr_obj.add_custom_doorbell_message(message)

        nvr_obj.api.api_request.assert_called_with(
            "nvr", method="patch", json={"doorbellSettings": {"customMessages": ["Welcome", "Test"]}}
        )

        assert nvr_obj.doorbell_settings.all_messages == [
            DoorbellMessage(
                type=DoorbellMessageType.LEAVE_PACKAGE_AT_DOOR,
                text=DoorbellMessageType.LEAVE_PACKAGE_AT_DOOR.value.replace("_", " "),
            ),
            DoorbellMessage(
                type=DoorbellMessageType.DO_NOT_DISTURB,
                text=DoorbellMessageType.DO_NOT_DISTURB.value.replace("_", " "),
            ),
            DoorbellMessage(
                type=DoorbellMessageType.CUSTOM_MESSAGE,
                text="Welcome",
            ),
            DoorbellMessage(
                type=DoorbellMessageType.CUSTOM_MESSAGE,
                text="Test",
            ),
        ]


@pytest.mark.parametrize("message", ["Welcome", "Test"])
@pytest.mark.asyncio
async def test_nvr_remove_custom_doorbell_message(nvr_obj: NVR, message: str):
    nvr_obj.api.api_request.reset_mock()

    nvr_obj.doorbell_settings.custom_messages = ["Welcome"]
    nvr_obj._initial_data = nvr_obj.dict()

    if message == "Test":
        with pytest.raises(BadRequest):
            await nvr_obj.remove_custom_doorbell_message(message)

        assert not nvr_obj.api.api_request.called
    else:
        await nvr_obj.remove_custom_doorbell_message(message)

        nvr_obj.api.api_request.assert_called_with(
            "nvr", method="patch", json={"doorbellSettings": {"customMessages": []}}
        )

        assert nvr_obj.doorbell_settings.all_messages == [
            DoorbellMessage(
                type=DoorbellMessageType.LEAVE_PACKAGE_AT_DOOR,
                text=DoorbellMessageType.LEAVE_PACKAGE_AT_DOOR.value.replace("_", " "),
            ),
            DoorbellMessage(
                type=DoorbellMessageType.DO_NOT_DISTURB,
                text=DoorbellMessageType.DO_NOT_DISTURB.value.replace("_", " "),
            ),
        ]<|MERGE_RESOLUTION|>--- conflicted
+++ resolved
@@ -20,12 +20,8 @@
     Viewer,
 )
 from pyunifiprotect.data.devices import CameraZone
-<<<<<<< HEAD
 from pyunifiprotect.data.nvr import NVR, DoorbellMessage
 from pyunifiprotect.data.types import DEFAULT, LightModeEnableType, LightModeType
-=======
-from pyunifiprotect.data.types import LightModeEnableType, LightModeType
->>>>>>> cc968e2c
 from pyunifiprotect.data.websocket import WSAction, WSSubscriptionMessage
 from pyunifiprotect.exceptions import BadRequest
 from pyunifiprotect.utils import to_js_time, to_ms
@@ -823,7 +819,6 @@
         json={
             "lcdMessage": {
                 "resetAt": to_js_time(expected_dt),
-<<<<<<< HEAD
             }
         },
     )
@@ -847,6 +842,7 @@
     if camera_obj is None:
         pytest.skip("No camera_obj obj found")
 
+    old_camera = camera_obj.copy()
     camera_obj.api.emit_message = Mock()
     camera_obj.api.api_request.reset_mock()
 
@@ -869,8 +865,6 @@
                 "type": DoorbellMessageType.LEAVE_PACKAGE_AT_DOOR.value,
                 "text": DoorbellMessageType.LEAVE_PACKAGE_AT_DOOR.value.replace("_", " "),
                 "resetAt": to_js_time(expected_dt),
-=======
->>>>>>> cc968e2c
             }
         },
     )
