--- conflicted
+++ resolved
@@ -188,12 +188,10 @@
         pytest.skip("No camera_obj obj found")
 
     camera_obj.api.api_request.reset_mock()
-<<<<<<< HEAD
+
     camera_obj.feature_flags.hotplug = Hotplug()
     camera_obj.feature_flags.hotplug.extender = HotplugExtender()
     camera_obj.feature_flags.hotplug.extender.is_attached = True
-=======
->>>>>>> 8e8f73ae
 
     camera_obj.isp_settings.is_color_night_vision_enabled = not status
 
@@ -207,7 +205,6 @@
 
 
 @pytest.mark.skipif(not TEST_CAMERA_EXISTS, reason="Missing testdata")
-<<<<<<< HEAD
 @pytest.mark.asyncio
 async def test_camera_set_color_night_vision_no_color_night_vision(camera_obj: Optional[Camera]):
     if camera_obj is None:
@@ -222,8 +219,6 @@
 
 
 @pytest.mark.skipif(not TEST_CAMERA_EXISTS, reason="Missing testdata")
-=======
->>>>>>> 8e8f73ae
 @pytest.mark.parametrize("status", [True, False])
 @pytest.mark.asyncio
 async def test_camera_set_ssh(camera_obj: Optional[Camera], status: bool):
