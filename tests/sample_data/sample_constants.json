{
    "server_name": "Luy Pggazf",
    "server_id": "A251980C0649",
    "server_version": "1.19.1",
    "last_update_id": "2d6c8ba9-1017-483d-b82d-c24eda802fa4",
    "user_id": "548d497b8d4f7538603a1845",
    "counts": {
        "camera": 6,
        "user": 7,
        "group": 2,
        "liveview": 2,
        "viewer": 1,
        "display": 0,
        "light": 1,
        "bridge": 0,
        "sensor": 0,
        "doorlock": 0
    },
<<<<<<< HEAD
    "time": "2021-09-20T02:56:52.177410",
    "event_count": 120,
    "camera_thumbnail": "e-0da4f9245fc2d9d25e554b64"
=======
    "time": "2021-09-02T14:24:38.180330",
    "event_count": 103,
    "camera_thumbnail": "e-cc73ee8c6262168178ba5582",
    "camera_online": true
>>>>>>> 381751e9
}<|MERGE_RESOLUTION|>--- conflicted
+++ resolved
@@ -16,14 +16,8 @@
         "sensor": 0,
         "doorlock": 0
     },
-<<<<<<< HEAD
     "time": "2021-09-20T02:56:52.177410",
     "event_count": 120,
-    "camera_thumbnail": "e-0da4f9245fc2d9d25e554b64"
-=======
-    "time": "2021-09-02T14:24:38.180330",
-    "event_count": 103,
-    "camera_thumbnail": "e-cc73ee8c6262168178ba5582",
+    "camera_thumbnail": "e-0da4f9245fc2d9d25e554b64",
     "camera_online": true
->>>>>>> 381751e9
 }