import asyncio
import base64
import json
import logging
from pathlib import Path
import sys
from typing import Optional, Union

import typer

<<<<<<< HEAD
from .data import WSPacket
from .test_util import SampleDataGenerator
from .unifi_protect_server import _LOGGER, ProtectApiClient, UpvServer
=======
from pyunifiprotect.data import WSPacket
from pyunifiprotect.test_util import SampleDataGenerator
from pyunifiprotect.unifi_protect_server import _LOGGER, UpvServer
>>>>>>> 5041d8cb

try:
    from IPython import embed  # type: ignore
    from termcolor import colored
    from traitlets.config import get_config  # type: ignore
except ImportError:
    embed = termcolor = get_config = None

OPTION_USERNAME = typer.Option(
    ...,
    "--username",
    "-U",
    help="Unifi Protect Username",
    prompt=True,
    envvar="UFP_USERNAME",
)
OPTION_PASSWORD = typer.Option(
    ...,
    "--password",
    "-P",
    help="Unifi Protect password",
    prompt=True,
    hide_input=True,
    envvar="UFP_PASSWORD",
)
OPTION_ADDRESS = typer.Option(
    ...,
    "--address",
    "-a",
    prompt=True,
    help="Unifi Protect IP address or hostname",
    envvar="UFP_ADDRESS",
)
OPTION_PORT = typer.Option(443, "--port", "-p", help="Unifi Protect Port", envvar="UFP_PORT")
OPTION_SECONDS = typer.Option(15, "--seconds", "-s", help="Seconds to pull events")
OPTION_VERIFY = typer.Option(True, "--verify", "-v", help="Verify SSL", envvar="UFP_SSL_VERIFY")
OPTION_ANON = typer.Option(True, "--actual", help="Do not anonymize test data")
OPTION_WAIT = typer.Option(30, "--wait", "-w", help="Time to wait for Websocket messages")
OPTION_OUTPUT = typer.Option(
    None,
    "--output",
    "-o",
    help="Output folder, defaults to `tests` folder one level above this file",
    envvar="UFP_SAMPLE_DIR",
)
OPTION_NEW = typer.Option(False, "--new-client", "-n", help="New Beta API Client")
OPTION_WS_FILE = typer.Option(None, "--file", "-f", help="Path or raw binary Websocket message")
ARG_WS_DATA = typer.Argument(None, help="base64 encoded Websocket message")


app = typer.Typer()


def _get_server(username, password, address, port, verify, new: bool = False):
    if new:
        protect: Union[ProtectApiClient, UpvServer] = ProtectApiClient(
            address, port, username, password, verify_ssl=verify
        )
    else:
        protect = UpvServer(None, address, port, username, password, verify_ssl=verify)

    return protect


def _call_unifi(protect, method, *args, repeat=1):
    async def callback():
        for _ in range(repeat):
            res = await getattr(protect, method)(*args)
            typer.echo(json.dumps(res, indent=2))

            if repeat > 1:
                await asyncio.sleep(2)

        # Close the Session
        await protect.req.close()

    loop = asyncio.get_event_loop()
    loop.run_until_complete(callback())


def _listen_to_ws(protect):
    async def callback():
        await protect.ensure_authenticated()
        await protect.update()

        typer.echo("Listening websocket...")
        unsub = protect.subscribe_websocket(lambda u: typer.echo(f"Subscription: updated={u}"))

        for _ in range(15000):
            await asyncio.sleep(1)

        # Close the Session
        await protect.req.close()
        await protect.async_disconnect_ws()
        unsub()

    loop = asyncio.get_event_loop()
    loop.run_until_complete(callback())


@app.command()
def sensor(
    username: str = OPTION_USERNAME,
    password: str = OPTION_PASSWORD,
    address: str = OPTION_ADDRESS,
    port: int = OPTION_PORT,
    verify: bool = OPTION_VERIFY,
):
    protect = _get_server(username, password, address, port, verify)
    _call_unifi(protect, "update", True)


@app.command()
def raw_data(
    username: str = OPTION_USERNAME,
    password: str = OPTION_PASSWORD,
    address: str = OPTION_ADDRESS,
    port: int = OPTION_PORT,
    verify: bool = OPTION_VERIFY,
):
    protect = _get_server(username, password, address, port, verify)
    _call_unifi(protect, "get_raw_device_info")


@app.command()
def event_data(
    username: str = OPTION_USERNAME,
    password: str = OPTION_PASSWORD,
    address: str = OPTION_ADDRESS,
    port: int = OPTION_PORT,
    verify: bool = OPTION_VERIFY,
    seconds: int = OPTION_SECONDS,
):
    protect = _get_server(username, password, address, port, verify)
    _call_unifi(protect, "get_raw_events", 10, repeat=seconds)


@app.command()
def websocket_data(
    username: str = OPTION_USERNAME,
    password: str = OPTION_PASSWORD,
    address: str = OPTION_ADDRESS,
    port: int = OPTION_PORT,
    verify: bool = OPTION_VERIFY,
):
    protect = _get_server(username, password, address, port, verify)
    _listen_to_ws(protect)


@app.command()
def shell(
    username: str = OPTION_USERNAME,
    password: str = OPTION_PASSWORD,
    address: str = OPTION_ADDRESS,
    port: int = OPTION_PORT,
    verify: bool = OPTION_VERIFY,
    new: bool = OPTION_NEW,
):
    if embed is None or colored is None:
        typer.echo("ipython and termcolor required for shell subcommand")
        sys.exit(1)

    protect = _get_server(username, password, address, port, verify, new=new)
    loop = asyncio.get_event_loop()
    loop.run_until_complete(protect.update(True))

    console_handler = logging.StreamHandler()
    console_handler.setLevel(logging.DEBUG)
    _LOGGER.setLevel(logging.DEBUG)
    _LOGGER.addHandler(console_handler)

    klass = "UpvServer"
    if new:
        klass = "ProtectApiClient"

    c = get_config()
    c.InteractiveShellEmbed.colors = "Linux"
    embed(header=colored(f"protect = {klass}(*args)", "green"), config=c, using="asyncio")


@app.command()
def generate_sample_data(
    username: str = OPTION_USERNAME,
    password: str = OPTION_PASSWORD,
    address: str = OPTION_ADDRESS,
    port: int = OPTION_PORT,
    verify: bool = OPTION_VERIFY,
    anonymize: bool = OPTION_ANON,
    wait_type: int = OPTION_WAIT,
    output_folder: Optional[Path] = OPTION_OUTPUT,
):
    if output_folder is None:
        tests_folder = Path(__file__).parent.parent / "tests"

        if not tests_folder.exists():
            typer.secho("Output folder required when not in dev-mode", fg="red")
            sys.exit(1)
        output_folder = (tests_folder / "sample_data").absolute()

    protect = _get_server(username, password, address, port, verify)
    SampleDataGenerator(protect, output_folder, anonymize, wait_type).generate()


@app.command()
def decode_ws_msg(ws_file: typer.FileBinaryRead = OPTION_WS_FILE, ws_data=ARG_WS_DATA):
    if ws_file is None and ws_data is None:
        typer.secho("Websocket data required", fg="red")
        sys.exit(1)

    ws_data_raw = b""
    if ws_file is not None:
        ws_data_raw = ws_file.read()
    elif ws_data is not None:
        ws_data_raw = base64.b64decode(ws_data.encode("utf8"))

    packet = WSPacket(ws_data_raw)
    response = {"action": packet.action_frame.data, "data": packet.data_frame.data}

    typer.echo(json.dumps(response))<|MERGE_RESOLUTION|>--- conflicted
+++ resolved
@@ -8,15 +8,9 @@
 
 import typer
 
-<<<<<<< HEAD
-from .data import WSPacket
-from .test_util import SampleDataGenerator
-from .unifi_protect_server import _LOGGER, ProtectApiClient, UpvServer
-=======
 from pyunifiprotect.data import WSPacket
 from pyunifiprotect.test_util import SampleDataGenerator
-from pyunifiprotect.unifi_protect_server import _LOGGER, UpvServer
->>>>>>> 5041d8cb
+from pyunifiprotect.unifi_protect_server import _LOGGER, ProtectApiClient, UpvServer
 
 try:
     from IPython import embed  # type: ignore
