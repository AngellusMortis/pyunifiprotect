"""Unifi Protect Server Wrapper."""

import asyncio
from datetime import datetime, timedelta
import json as pjson
import logging
import time
from typing import Any, Callable, Dict, List, Optional, Union
from urllib.parse import urljoin
from uuid import UUID

import aiohttp
from aiohttp import client_exceptions
from aiohttp.client import _WSRequestContextManager
import jwt
from yarl import URL

<<<<<<< HEAD
from .const import SERVER_ID, SERVER_NAME
from .data import (
    Bootstrap,
    Event,
    EventType,
    ProtectModel,
    ProtectWSPayloadFormat,
    WSPacket,
)
from .exceptions import BadRequest, NotAuthorized, NvrError
from .unifi_data import (
=======
from pyunifiprotect.const import SERVER_ID, SERVER_NAME
from pyunifiprotect.data import ProtectWSPayloadFormat
from pyunifiprotect.exceptions import NotAuthorized, NvrError
from pyunifiprotect.unifi_data import (
>>>>>>> 5041d8cb
    DEVICE_MODEL_LIGHT,
    EVENT_MOTION,
    EVENT_RING,
    EVENT_SMART_DETECT_ZONE,
    PRIVACY_OFF,
    PRIVACY_ON,
    PROCESSED_EVENT_EMPTY,
    TYPE_RECORD_NEVER,
    ZONE_NAME,
    ProtectDeviceStateMachine,
    ProtectEventStateMachine,
    camera_event_from_ws_frames,
    camera_update_from_ws_frames,
    decode_ws_frame,
    event_from_ws_frames,
    light_event_from_ws_frames,
    light_update_from_ws_frames,
    process_camera,
    process_event,
    process_light,
    process_sensor,
    process_viewport,
    sensor_event_from_ws_frames,
    sensor_update_from_ws_frames,
)
<<<<<<< HEAD
from .utils import get_response_reason, to_js_time
=======
from pyunifiprotect.utils import get_response_reason
>>>>>>> 5041d8cb

NEVER_RAN = -1000
DEVICE_UPDATE_INTERVAL_SECONDS = 60
DEVICE_UPDATE_INTERVAL = timedelta(seconds=300)
WEBSOCKET_CHECK_INTERVAL_SECONDS = 120
WEBSOCKET_CHECK_INTERVAL = timedelta(seconds=WEBSOCKET_CHECK_INTERVAL_SECONDS)
LIGHT_MODES = ["off", "motion", "always"]
LIGHT_ENABLED = ["dark", "fulltime"]
LIGHT_DURATIONS = [15000, 30000, 60000, 300000, 900000]

DEFAULT_SNAPSHOT_WIDTH = 1920
DEFAULT_SNAPSHOT_HEIGHT = 1080
WEBSOCKET_ERROR_GRACE_PERIOD = timedelta(seconds=60)


_LOGGER = logging.getLogger(__name__)


class BaseApiClient:
    _host: str
    _port: int
    _base_url: str
    _username: str
    _password: str
    _verify_ssl: bool
    _is_authenticated: bool = False
    _websocket_failures: int = 0
    _websocket_error_start: Optional[datetime] = None

    req: aiohttp.ClientSession
    headers: Optional[dict] = None
    last_update_id: Optional[UUID] = None
    ws_session: Optional[aiohttp.ClientSession] = None
    ws_connection: Optional[_WSRequestContextManager] = None
    ws_task: Optional[asyncio.Task] = None
    ws_callback: Optional[Callable[[aiohttp.WSMessage], None]] = None

    def __init__(
        self,
        host: str,
        port: int,
        username: str,
        password: str,
        verify_ssl: bool = True,
        session: Optional[aiohttp.ClientSession] = None,
    ):
        self._host = host
        self._port = port
        self._base_url = f"https://{host}:{port}"
        self._base_ws_url = f"wss://{host}:{port}"
        self._username = username
        self._password = password
        self._verify_ssl = verify_ssl

        if session is None:
            session = aiohttp.ClientSession()

        self.req = session

    @property
    def api_path(self):
        return "/proxy/protect/api/"

    @property
    def ws_path(self):
        return "/proxy/protect/ws/"

    async def request(self, method, url, require_auth=False, auto_close=True, **kwargs):
        """Make a request to Unifi Protect"""

        if require_auth:
            await self.ensure_authenticated()

        url = urljoin(self._base_url, url)
        headers = kwargs.get("headers") or self.headers

        _LOGGER.debug("Request url: %s", url)

        try:
            req_context = self.req.request(method, url, ssl=self._verify_ssl, headers=headers, **kwargs)
            response = await req_context.__aenter__()

            try:
                _LOGGER.debug("%s %s %s", response.status, response.content_type, response)

                if response.status in (401, 403):
                    raise NotAuthorized(
                        f"Unifi Protect reported authorization failure on request: {url} received {response.status}"
                    )

                if response.status == 404:
                    raise NvrError(f"Call {url} received 404 Not Found")

                if auto_close:
                    response.release()

                return response
            except Exception:
                # make sure response is released
                response.release()
                # re-raise exception
                raise

        except client_exceptions.ClientError as err:
            raise NvrError(f"Error requesting data from {self._host}: {err}") from None

    async def api_request(
        self,
        url,
        method="get",
        raw=False,
        require_auth=True,
        raise_exception=True,
        **kwargs,
    ):
        """Make a request to Unifi Protect API"""

        if require_auth:
            await self.ensure_authenticated()

        url = urljoin(self.api_path, url)
        response = await self.request(method, url, require_auth=False, auto_close=False, **kwargs)

        try:
            if response.status != 200:
                reason = await get_response_reason(response)
                msg = "Request failed: %s - Status: %s - Reason: %s"
                if raise_exception:
                    raise NvrError(msg % (url, response.status, reason))
                _LOGGER.warning(msg, url, response.status, reason)
                return None

            data: Optional[Union[bytes, dict]] = None
            if raw:
                data = await response.read()
            else:
                data = await response.json()
            response.release()

            return data
        except Exception:
            # make sure response is released
            response.release()
            # re-raise exception
            raise

    async def ensure_authenticated(self):
        """Ensure we are authenticated."""
        if self.is_authenticated() is False:
            await self.authenticate()

    async def authenticate(self):
        """Authenticate and get a token."""

        url = "/api/auth/login"
        self.req.cookie_jar.clear()

        auth = {
            "username": self._username,
            "password": self._password,
            "remember": True,
        }

        response = await self.request("post", url=url, json=auth)
        self.headers = {
            "x-csrf-token": response.headers.get("x-csrf-token"),
            "cookie": response.headers.get("set-cookie"),
        }
        self._is_authenticated = True
        _LOGGER.debug("Authenticated successfully!")

    def is_authenticated(self) -> bool:
        """Check to see if we are already authenticated."""
        if self._is_authenticated is True:
            # Check if token is expired.
            cookies = self.req.cookie_jar.filter_cookies(URL(self._base_url))
            token_cookie = cookies.get("TOKEN")
            if token_cookie is None:
                return False
            try:
                jwt.decode(
                    token_cookie.value,
                    options={"verify_signature": False, "verify_exp": True},
                )
            except jwt.ExpiredSignatureError:
                _LOGGER.debug("Authentication token has expired.")
                return False
            except Exception as broad_ex:  # pylint: disable=broad-except
                _LOGGER.debug("Authentication token decode error: %s", broad_ex)
                return False

        return self._is_authenticated

    def disconnect_ws(self):
        """Disconnects from the websocket if already connected."""
        if self.ws_connection is not None:
            return

        if self.ws_task is not None:
            try:
                self.ws_task.cancel()
                self.ws_connection = None
            except Exception:  # pylint: disable=broad-except
                _LOGGER.exception("Could not cancel ws_task")

    async def async_connect_ws(self):
        """Connect the websocket."""
        if self.ws_connection is not None:
            return

        self.disconnect_ws()
        self.ws_task = asyncio.ensure_future(self._setup_websocket())

    async def async_disconnect_ws(self):
        """Disconnect the websocket."""
        if self.ws_connection is None:
            return

        await self.ws_connection.close()
        await self.ws_session.close()

    async def _setup_websocket(self):
        await self.ensure_authenticated()

        url = urljoin(f"{self._base_ws_url}{self.ws_path}", "updates")
        if self.last_update_id:
            url += f"?lastUpdateId={self.last_update_id}"

        if not self.ws_session:
            self.ws_session = aiohttp.ClientSession()
        _LOGGER.debug("WS connecting to: %s", url)

        self.ws_connection = await self.ws_session.ws_connect(url, ssl=self._verify_ssl, headers=self.headers)
        try:
            async for msg in self.ws_connection:
                # reset Websocket error markers
                self._websocket_failures = 0
                self._websocket_error_start = None

                if self.ws_callback is not None:
                    self.ws_callback(msg)  # pylint: disable=not-callable

                if msg.type == aiohttp.WSMsgType.BINARY:
                    try:
                        self._process_ws_message(msg)
                    except Exception:  # pylint: disable=broad-except
                        _LOGGER.exception("Error processing websocket message")
                        return
                elif msg.type == aiohttp.WSMsgType.ERROR:
                    _LOGGER.exception("Error from Websocket: %s", msg.data)
                    break
        finally:
            _LOGGER.debug("websocket disconnected")
            self.ws_connection = None

    def _log_websocket_failure(self):
        now = datetime.now()
        if self._websocket_error_start is None:
            self._websocket_error_start = now

        self._websocket_failures += 1
        log = _LOGGER.warning

        if self._websocket_failures < 10 or (now - self._websocket_error_start) < WEBSOCKET_ERROR_GRACE_PERIOD:
            log = _LOGGER.debug
        log("Unifi OS: Websocket connection not active, failing back to polling")

    def _process_ws_message(self, msg: aiohttp.WSMessage):
        raise NotImplementedError()


class UpvServer(BaseApiClient):  # pylint: disable=too-many-public-methods, too-many-instance-attributes
    """Updates device States and Attributes."""

    _minimum_score: int

    _event_state_machine: ProtectEventStateMachine = ProtectEventStateMachine()
    _device_state_machine: ProtectDeviceStateMachine = ProtectDeviceStateMachine()
    _processed_data: Dict[str, dict] = {}
    _last_websocket_check: float = NEVER_RAN
    _last_device_update_time: float = NEVER_RAN
    _ws_subscriptions: List[Callable[[Dict[str, dict]], None]] = []
    _is_first_update: bool = True

    def __init__(
        self,
        session: Optional[aiohttp.ClientSession],
        host: str,
        port: int,
        username: str,
        password: str,
        verify_ssl: bool = False,
        minimum_score: int = 0,
    ):
        super().__init__(host, port, username, password, verify_ssl, session=session)

        self._minimum_score = minimum_score

    @property
    def devices(self):
        """Returns a JSON formatted list of Devices."""
        return self._processed_data

    async def update(self, force_camera_update=False) -> dict:
        """Updates the status of devices."""

        current_time = time.monotonic()
        device_update = False

        time_since_device = current_time - self._last_device_update_time
        if not self.ws_connection and force_camera_update or time_since_device > DEVICE_UPDATE_INTERVAL_SECONDS:
            _LOGGER.debug("Doing device update")
            device_update = True
            await self._get_device_list(not self.ws_connection)
            self._last_device_update_time = current_time
        else:
            _LOGGER.debug("Skipping device update")

        time_since_websocket = current_time - self._last_websocket_check
        if time_since_websocket > WEBSOCKET_CHECK_INTERVAL_SECONDS:
            _LOGGER.debug("Checking websocket")
            self._last_websocket_check = current_time
            await self.async_connect_ws()

        # If the websocket is connected/connecting
        # we do not need to get events
        if self.ws_connection or self._last_websocket_check == current_time:
            _LOGGER.debug("Skipping update since websocket is active")
            return self._processed_data if device_update else {}

        self._log_websocket_failure()
        self._reset_device_events()
        updates = await self._get_events(lookback=10)

        return self._processed_data if device_update else updates

    async def server_information(self):
        """Returns a Server Information for this NVR."""
        return await self._get_server_info()

    async def _get_unique_id(self) -> str:
        """Get a Unique ID for this NVR."""

        return (await self._get_server_info())[SERVER_ID]

    async def _get_server_info(self) -> dict:
        """Get Server Information for this NVR."""

        data = await self.api_request("bootstrap")
        nvr_data = data["nvr"]

        return {
            SERVER_NAME: nvr_data["name"],
            "server_version": nvr_data["version"],
            SERVER_ID: nvr_data["mac"],
            "server_model": nvr_data["type"],
        }

    async def _get_device_list(self, include_events) -> None:
        """Get a list of devices connected to the NVR."""

        data = await self.api_request("bootstrap")
        server_id = data["nvr"]["mac"]
        if not self.ws_connection and "lastUpdateId" in data:
            self.last_update_id = UUID(data["lastUpdateId"])

        self._process_cameras_json(data, server_id, include_events)
        self._process_lights_json(data, server_id, include_events)
        self._process_sensors_json(data, server_id, include_events)
        self._process_viewports_json(data, server_id, include_events)

        self._is_first_update = False

    def _process_cameras_json(self, json_response, server_id, include_events):
        for camera in json_response["cameras"]:

            # Ignore cameras adopted by another controller on the same network
            # since they appear in the api on 1.17+
            if "isAdopted" in camera and not camera["isAdopted"]:
                continue

            camera_id = camera["id"]

            if self._is_first_update:
                self._update_device(camera_id, PROCESSED_EVENT_EMPTY)
            self._device_state_machine.update(camera_id, camera)
            self._update_device(
                camera_id,
                process_camera(
                    server_id,
                    self._host,
                    camera,
                    include_events or self._is_first_update,
                ),
            )

    def _process_lights_json(self, json_response, server_id, include_events):
        for light in json_response["lights"]:

            # Ignore lights adopted by another controller on the same network
            # since they appear in the api on 1.17+
            if "isAdopted" in light and not light["isAdopted"]:
                continue

            light_id = light["id"]

            if self._is_first_update:
                self._update_device(light_id, PROCESSED_EVENT_EMPTY)
            self._device_state_machine.update(light_id, light)

            self._update_device(
                light_id,
                process_light(server_id, light, include_events or self._is_first_update),
            )

    def _process_sensors_json(self, json_response, server_id, include_events):
        for sensor in json_response["sensors"]:

            # Ignore lights adopted by another controller on the same network
            # since they appear in the api on 1.17+
            if "isAdopted" in sensor and not sensor["isAdopted"]:
                continue

            sensor_id = sensor["id"]

            if self._is_first_update:
                self._update_device(sensor_id, PROCESSED_EVENT_EMPTY)
            self._device_state_machine.update(sensor_id, sensor)

            self._update_device(
                sensor_id,
                process_sensor(server_id, sensor, include_events or self._is_first_update),
            )

    def _process_viewports_json(self, json_response, server_id, include_events):
        for viewport in json_response["viewers"]:

            # Ignore viewports adopted by another controller on the same network
            # since they appear in the api on 1.17+
            if "isAdopted" in viewport and not viewport["isAdopted"]:
                continue

            viewport_id = viewport["id"]

            if self._is_first_update:
                self._update_device(viewport_id, PROCESSED_EVENT_EMPTY)
            self._device_state_machine.update(viewport_id, viewport)

            self._update_device(
                viewport_id,
                process_viewport(server_id, viewport, include_events or self._is_first_update),
            )

    def _reset_device_events(self) -> None:
        """Reset device events between device updates."""
        for device_id in self._processed_data:
            self._update_device(device_id, PROCESSED_EVENT_EMPTY)

    def _process_events(self, events: List[dict], ring_interval: int) -> dict:
        updated = {}
        for event in events:
            if event["type"] not in (EVENT_MOTION, EVENT_RING, EVENT_SMART_DETECT_ZONE):
                continue

            camera_id = event["camera"]
            self._update_device(
                camera_id,
                process_event(event, self._minimum_score, ring_interval),
            )
            updated[camera_id] = self._processed_data[camera_id]

        return updated

    async def _get_events(self, lookback: int = 86400, camera=None, start_time=None, end_time=None) -> dict:
        """Load the Event Log and loop through items to find motion events."""

        now = int(time.time() * 1000)
        if start_time is None:
            start_time = now - (lookback * 1000)
        if end_time is None:
            end_time = now + 10000
        event_ring_check_converted = now - 3000

        params = {
            "end": str(end_time),
            "start": str(start_time),
        }
        if camera:
            params["cameras"] = camera
        data = await self.api_request("events", params=params)

        return self._process_events(data, event_ring_check_converted)

    async def get_raw_events(self, lookback: int = 86400) -> dict:
        """Load the Event Log and return the Raw Data - Used for debugging only."""

        event_start = datetime.now() - timedelta(seconds=lookback)
        event_end = datetime.now() + timedelta(seconds=10)
        start_time = int(time.mktime(event_start.timetuple())) * 1000
        end_time = int(time.mktime(event_end.timetuple())) * 1000

        params = {
            "end": str(end_time),
            "start": str(start_time),
        }
        return await self.api_request("events", params=params)

    async def get_raw_device_info(self) -> dict:
        """Return the RAW JSON data from this NVR.
        Used for debugging purposes only.
        """

        return await self.api_request("bootstrap")

    async def get_thumbnail(self, camera_id: str, width: int = 640) -> Optional[bytes]:
        """Returns the last recorded Thumbnail, based on Camera ID."""

        await self._get_events(camera=camera_id)

        thumbnail_id = self._processed_data[camera_id]["event_thumbnail"]
        if thumbnail_id is None:
            return None

        height = float(width) / 16 * 9
        params = {
            "h": str(height),
            "w": str(width),
        }
        return await self.api_request(f"thumbnails/{thumbnail_id}", params=params, raw=True)

    async def get_heatmap(self, camera_id: str) -> Optional[bytes]:
        """Returns the last recorded Heatmap, based on Camera ID."""

        await self._get_events(camera=camera_id)

        heatmap_id = self._processed_data[camera_id]["event_heatmap"]
        if heatmap_id is None:
            return None

        return await self.api_request(f"heatmaps/{heatmap_id}", raw=True)

    async def get_snapshot_image(
        self, camera_id: str, width: Optional[int] = None, height: Optional[int] = None
    ) -> bytes:
        """Returns a Snapshot image of a recording event."""

        time_since = int(time.mktime(datetime.now().timetuple())) * 1000
        cam = self._processed_data[camera_id]
        image_width = width or cam.get("image_width") or DEFAULT_SNAPSHOT_WIDTH
        image_height = height or cam.get("image_height") or DEFAULT_SNAPSHOT_HEIGHT

        params = {
            "h": image_height,
            "ts": str(time_since),
            "force": "true",
            "w": image_width,
        }
        return await self.api_request(f"cameras/{camera_id}/snapshot", params=params, raise_exception=False, raw=True)

    async def get_snapshot_image_direct(self, camera_id: str) -> bytes:
        """Returns a Snapshot image of a recording event.
        This function will only work if Anonymous Snapshots
        are enabled on the Camera.
        """
        ip_address = self._processed_data[camera_id]["ip_address"]

        img_uri = f"http://{ip_address}/snap.jpeg"
        async with self.req.get(img_uri) as response:
            if response.status == 200:
                return await response.read()
            raise NvrError(f"Direct Snapshot failed: {response.status} - Reason: {response.reason}")

    async def set_camera_recording(self, camera_id: str, mode: str) -> bool:
        """Sets the camera recoding mode to what is supplied with 'mode'.
        Valid inputs for mode: never, detections and always
        """

        data = {
            "recordingSettings": {
                "mode": mode,
            }
        }
        await self.api_request(f"cameras/{camera_id}", method="patch", json=data)
        self._processed_data[camera_id]["recording_mode"] = mode
        return True

    async def set_camera_ir(self, camera_id: str, mode: str) -> bool:
        """Sets the camera infrared settings to what is supplied with 'mode'.
        Valid inputs for mode: auto, on, autoFilterOnly, off
        """

        data = {"ispSettings": {"irLedMode": mode}}
        await self.api_request(f"cameras/{camera_id}", method="patch", json=data)
        self._processed_data[camera_id]["ir_mode"] = mode
        return True

    async def set_device_status_light(self, device_id: str, mode: bool, device_model: str) -> bool:
        """Sets the device status light settings to what is supplied with 'mode'.
        Valid inputs for mode: False and True
        """

        if device_model == DEVICE_MODEL_LIGHT:
            uri = f"lights/{device_id}"
            data: Dict[str, dict] = {"lightDeviceSettings": {"isIndicatorEnabled": mode}}
        else:
            uri = f"cameras/{device_id}"
            data = {"ledSettings": {"isEnabled": mode, "blinkRate": 0}}

        await self.api_request(uri, method="patch", json=data)
        self._processed_data[device_id]["status_light"] = mode
        return True

    async def set_camera_hdr_mode(self, camera_id: str, mode: bool) -> bool:
        """Sets the camera HDR mode to what is supplied with 'mode'.
        Valid inputs for mode: False and True
        """

        data = {"hdrMode": mode}
        await self.api_request(f"cameras/{camera_id}", method="patch", json=data)
        self._device_state_machine.update(camera_id, data)
        self._processed_data[camera_id]["hdr_mode"] = mode
        return True

    async def set_doorbell_chime_duration(self, camera_id: str, duration: int) -> bool:
        """Sets the Doorbells chime duration.
        Valid inputs for duration: 0 to 10000
        """

        if duration < 0:
            chime_duration = 0
        elif duration > 10000:
            chime_duration = 10000
        else:
            chime_duration = duration

        data = {"chimeDuration": chime_duration}
        await self.api_request(f"cameras/{camera_id}", method="patch", json=data)
        self._device_state_machine.update(camera_id, data)
        self._processed_data[camera_id]["chime_duration"] = chime_duration
        return True

    async def set_camera_video_mode_highfps(self, camera_id: str, mode: bool) -> bool:
        """Sets the camera High FPS video mode to what is supplied with 'mode'.
        Valid inputs for mode: False and True
        """

        highfps = "highFps" if mode is True else "default"

        data = {"videoMode": highfps}
        await self.api_request(f"cameras/{camera_id}", method="patch", json=data)
        self._device_state_machine.update(camera_id, data)
        self._processed_data[camera_id]["video_mode"] = highfps
        return True

    async def set_camera_zoom_position(self, camera_id: str, position: int) -> bool:
        """Sets the cameras optical zoom position.
        Valid inputs for position: Integer from 0 to 100
        """
        if position < 0:
            position = 0
        elif position > 100:
            position = 100

        data = {"ispSettings": {"zoomPosition": position}}
        await self.api_request(f"cameras/{camera_id}", method="patch", json=data)
        self._processed_data[camera_id]["zoom_position"] = position
        return True

    async def set_camera_wdr(self, camera_id: str, value: int) -> bool:
        """Sets the cameras Wide Dynamic Range.
        Valid inputs for position: Integer from 0 to 3
        """
        if value < 0:
            value = 0
        elif value > 3:
            value = 3

        data = {"ispSettings": {"wdr": value}}
        await self.api_request(f"cameras/{camera_id}", method="patch", json=data)
        self._processed_data[camera_id]["wdr"] = value
        return True

    async def set_mic_volume(self, camera_id: str, level: int) -> bool:
        """Sets the camera microphone volume level.
        Valid inputs is an integer between 0 and 100.
        """

        if level < 0:
            level = 0
        elif level > 100:
            level = 100

        data = {"micVolume": level}
        await self.api_request(f"cameras/{camera_id}", method="patch", json=data)
        self._device_state_machine.update(camera_id, data)
        self._processed_data[camera_id]["mic_volume"] = level
        return True

    async def set_light_on_off(self, light_id: str, turn_on: bool, led_level=None) -> bool:
        """Sets the light on or off.
        turn_on can be: true or false.
        led_level: must be between 1 and 6 or None
        """

        data = {"lightOnSettings": {"isLedForceOn": turn_on}}
        if led_level is not None:
            data["lightDeviceSettings"] = {"ledLevel": led_level}

        await self.api_request(f"lights/{light_id}", method="patch", json=data)
        self._device_state_machine.update(light_id, data)
        processed_light = self._processed_data[light_id]
        processed_light["is_on"] = turn_on
        if led_level is not None:
            processed_light["brightness"] = led_level
        return True

    async def light_settings(self, light_id: str, mode: str, enable_at=None, duration=None, sensitivity=None) -> bool:
        """Sets PIR settings for a Light Device.
        mode can be: off, motion or always
        enableAt can be: dark, fulltime
        pirDuration: A number between 15000 and 900000 (ms)
        pirSensitivity: A number between 0 and 100
        """
        await self.ensure_authenticated()

        if mode not in LIGHT_MODES:
            mode = "motion"

        data = {"lightModeSettings": {"mode": mode}}
        if enable_at is not None:
            setting = data["lightModeSettings"]
            setting["enableAt"] = enable_at
        if duration is not None:
            if data.get("lightDeviceSettings"):
                setting = data["lightDeviceSettings"]
                setting["pirDuration"] = duration
            else:
                data["lightDeviceSettings"] = {"pirDuration": duration}
        if sensitivity is not None:
            if data.get("lightDeviceSettings"):
                setting = data["lightDeviceSettings"]
                setting["pirSensitivity"] = sensitivity
            else:
                data["lightDeviceSettings"] = {"pirSensitivity": sensitivity}

        await self.api_request(f"lights/{light_id}", method="patch", json=data)
        self._device_state_machine.update(light_id, data)
        processed_light = self._processed_data[light_id]
        processed_light["motion_mode"] = mode
        if enable_at is not None:
            processed_light["motion_mode_enabled_at"] = enable_at
        if duration is not None:
            processed_light["pir_duration"] = duration
        if sensitivity is not None:
            processed_light["pir_sensitivity"] = sensitivity
        return True

    async def set_privacy_mode(self, camera_id: str, mode: bool, mic_level=-1, recording_mode="notset") -> bool:
        """Sets the camera privacy mode.
        When True, creates a privacy zone that fills the camera
        When False, removes the Privacy Zone
        Valid inputs for mode: False and True
        """

        # Set Microphone Level if needed
        if mic_level >= 0:
            await self.set_mic_volume(camera_id, mic_level)

        # Set recording mode if needed
        if recording_mode != "notset":
            await self.set_camera_recording(camera_id, recording_mode)

        # Set Privacy Mask
        if mode:
            privacy_value = PRIVACY_ON
        else:
            privacy_value = PRIVACY_OFF

        # We need the current camera setup
        caminfo = await self._get_camera_detail(camera_id)
        privdata = caminfo["privacyZones"]
        zone_exist = False
        items = []

        # Update Zone Information
        for row in privdata:
            if row["name"] == ZONE_NAME:
                row["points"] = privacy_value
                zone_exist = True
            items.append(row)
        if len(items) == 0 or not zone_exist:
            items.append({"name": "hass zone", "color": "#85BCEC", "points": privacy_value})

        # Update the Privacy Mode
        data = {"privacyZones": items}
        await self.api_request(f"cameras/{camera_id}", method="patch", json=data)
        return True

    async def _get_camera_detail(self, camera_id: str) -> dict:
        """Return the RAW JSON data for Camera.
        Used for debugging only.
        """

        return await self.api_request(f"cameras/{camera_id}")

    async def _get_viewport_detail(self, viewport_id: str) -> dict:
        """Return the RAW JSON data for a Viewport.
        Used for debugging only.
        """

        return await self.api_request(f"viewers/{viewport_id}")

    async def _get_light_detail(self, light_id: str) -> dict:
        """Return the RAW JSON data for a Light.
        Used for debugging only.
        """

        return await self.api_request(f"lights/{light_id}")

    async def set_doorbell_lcd_text(self, camera_id: str, text_type: str, text_display: str, duration=None) -> bool:
        """Sets a Text string for the Doorbell LCD'."""

        # Truncate text to max 30 characters, as this is what is supported
        text_display = text_display[:30]

        # Calculate ResetAt time
        if duration is not None:
            now = datetime.now()
            now_plus_duration = now + timedelta(minutes=int(duration))
            duration = int(now_plus_duration.timestamp() * 1000)

        # resetAt is Unix timestamp in the future
        data = {
            "lcdMessage": {
                "type": text_type,
                "text": text_display,
                "resetAt": duration,
            }
        }
        await self.api_request(f"cameras/{camera_id}", method="patch", json=data)
        return True

    async def set_viewport_view(self, viewport_id: str, view_id: str) -> bool:
        """Sets the Viewport current View to what is supplied in view_id.
        Valid input for view_id is a pre-defined view in Protect.
        """

        data = {"liveview": view_id}
        await self.api_request(f"viewers/{viewport_id}", method="patch", json=data)
        self._device_state_machine.update(viewport_id, data)
        processed_viewport = self._processed_data[viewport_id]
        processed_viewport["liveview"] = view_id
        return True

    async def get_live_views(self) -> List[Dict[str, dict]]:
        """Returns a list of all defined Live Views."""

        data = await self.api_request("liveviews")
        views = []
        for view in data:
            item = {
                "name": view.get("name"),
                "id": view.get("id"),
            }
            views.append(item)
        return views

    def subscribe_websocket(self, ws_callback):
        """Subscribe to websocket events.

        Returns a callback that will unsubscribe.
        """

        def _unsub_ws_callback():
            self._ws_subscriptions.remove(ws_callback)

        _LOGGER.debug("Adding subscription: %s", ws_callback)
        self._ws_subscriptions.append(ws_callback)
        return _unsub_ws_callback

    def _process_ws_message(self, msg: aiohttp.WSMessage):
        """Process websocket messages."""
        action_frame, action_frame_payload_format, position = decode_ws_frame(msg.data, 0)

        if action_frame_payload_format != ProtectWSPayloadFormat.JSON:
            return

        action_json = pjson.loads(action_frame)

        if action_json.get("action") not in (
            "add",
            "update",
        ):
            return

        model_key = action_json.get("modelKey")

        if model_key not in ("event", "camera", "light"):
            return

        _LOGGER.debug("Action Frame: %s", action_json)

        data_frame, data_frame_payload_format, _ = decode_ws_frame(msg.data, position)

        if data_frame_payload_format != ProtectWSPayloadFormat.JSON:
            return

        data_json = pjson.loads(data_frame)
        _LOGGER.debug("Data Frame: %s", data_json)

        if model_key == "event":
            self._process_event_ws_message(action_json, data_json)
            return

        if model_key == "camera":
            self._process_camera_ws_message(action_json, data_json)
            return

        if model_key == "light":
            self._process_light_ws_message(action_json, data_json)
            return

        raise ValueError(f"Unexpected model key: {model_key}")

    def _process_camera_ws_message(self, action_json, data_json):
        """Process a decoded camera websocket message."""
        camera_id, processed_camera = camera_update_from_ws_frames(
            self._device_state_machine, self._host, action_json, data_json
        )

        if camera_id is None:
            return
        _LOGGER.debug("Processed camera: %s", processed_camera)

        if processed_camera["recording_mode"] == TYPE_RECORD_NEVER:
            processed_event = camera_event_from_ws_frames(self._device_state_machine, action_json, data_json)
            if processed_event is not None:
                _LOGGER.debug("Processed camera event: %s", processed_event)
                processed_camera.update(processed_event)

        self.fire_event(camera_id, processed_camera)

    def _process_light_ws_message(self, action_json, data_json):
        """Process a decoded light websocket message."""
        light_id, processed_light = light_update_from_ws_frames(self._device_state_machine, action_json, data_json)

        if light_id is None:
            return
        _LOGGER.debug("Processed light: %s %s", processed_light["motion_mode"], processed_light)

        # Lights behave differently than Cameras so no check for recording state
        processed_event = light_event_from_ws_frames(self._device_state_machine, action_json, data_json)
        if processed_event is not None:
            _LOGGER.debug("Processed light event: %s", processed_event)
            processed_light.update(processed_event)

        self.fire_event(light_id, processed_light)

    def _process_sensor_ws_message(self, action_json, data_json):
        """Process a decoded sensor websocket message."""
        sensor_id, processed_sensor = sensor_update_from_ws_frames(self._device_state_machine, action_json, data_json)

        if sensor_id is None:
            return
        _LOGGER.debug(
            "Processed sensor: %s %s",
            processed_sensor["motion_enabled"],
            processed_sensor,
        )

        # Sensors behave differently than Cameras so no check for recording state
        processed_event = sensor_event_from_ws_frames(self._device_state_machine, action_json, data_json)
        if processed_event is not None:
            _LOGGER.debug("Processed sensor event: %s", processed_event)
            processed_sensor.update(processed_event)

        self.fire_event(sensor_id, processed_sensor)

    def _process_event_ws_message(self, action_json, data_json):
        """Process a decoded event websocket message."""
        device_id, processed_event = event_from_ws_frames(
            self._event_state_machine, self._minimum_score, action_json, data_json
        )

        if device_id is None:
            return

        _LOGGER.debug("Procesed event: %s", processed_event)

        self.fire_event(device_id, processed_event)

        if processed_event["event_ring_on"]:
            # The websocket will not send any more events since
            # doorbell rings do not have a length. We fire an
            # additional event to turn off the ring.
            processed_event["event_ring_on"] = False
            self.fire_event(device_id, processed_event)

    def fire_event(self, device_id, processed_event):
        """Callback and event to the subscribers and update data."""
        self._update_device(device_id, processed_event)

        for subscriber in self._ws_subscriptions:
            subscriber({device_id: self._processed_data[device_id]})

    def _update_device(self, device_id, processed_update):
        """Update internal state of a device."""
        self._processed_data.setdefault(device_id, {}).update(processed_update)


class ProtectApiClient(BaseApiClient):
    """WIP new API Client class with real Python objects"""

    _minimum_score: int
    _bootstrap: Optional[Bootstrap] = None
    _last_update: Optional[datetime] = None
    _last_websocket_check: Optional[datetime] = None
    _websocket_failures: int = 0

    def __init__(self, *args, minimum_score: int = 0, **kwargs):
        super().__init__(*args, **kwargs)

        self._minimum_score = minimum_score

    async def update(self, force=False) -> Union[Bootstrap, List[Event]]:
        now = datetime.now()

        if force and self.ws_connection is not None:
            self.disconnect_ws()
            self._last_websocket_check = None

        if (
            self._bootstrap is None
            or force
            or self._last_update is None
            or now - self._last_update > DEVICE_UPDATE_INTERVAL
        ):
            self._last_update = now
            data = await self.api_request("bootstrap")
            self._bootstrap = Bootstrap(**data, api=self)

        if self._last_websocket_check is None or now - self._last_websocket_check > WEBSOCKET_CHECK_INTERVAL:
            self._last_websocket_check = now
            self.last_update_id = self._bootstrap.last_update_id
            await self.async_connect_ws()

        # If the websocket is connected/connecting
        # we do not need to get events
        if self.ws_connection or self._last_websocket_check == now:
            _LOGGER.debug("Skipping update since websocket is active")
            return self._bootstrap

        self._log_websocket_failure()
        events = await self.get_events(start=self._last_update, end=now)
        for event in events:
            self.bootstrap.process_event(event)

        self._last_update = now
        return events

    def _process_ws_message(self, msg: aiohttp.WSMessage):
        packet = WSPacket(msg.data)
        self.bootstrap.process_ws_packet(packet)

    @property
    def bootstrap(self) -> Bootstrap:
        if self._bootstrap is None:
            raise BadRequest("Client not initalized, run `update` first")

        return self._bootstrap

    async def get_events_raw(
        self,
        start: Optional[datetime] = None,
        end: Optional[datetime] = None,
        limit: Optional[int] = None,
        camera_ids: Optional[List[str]] = None,
    ) -> List[Dict[str, Any]]:
        """
        Get list of events from Protect

        :param start: start time for events
        :param end: end time for events
        :param limit: max number of events to return
        :camera_ids: list of Cameras to get events for

        If limit, start and end are not provided, it will default to all events in the last 24 hours.

        If start is provided, then end or limit must be provided. If end is provided, then start or
        limit must be provided. Otherwise, you will get a 400 error from Unifi Protect

        Providing a list of Camera IDs will not prevent non-camera events from returning.
        """

        # if no parameters are passed in, default to all events from last 24 hours
        if limit is None and start is None and end is None:
            end = datetime.now() + timedelta(seconds=10)
            start = end - timedelta(hours=24)

        params: Dict[str, Any] = {}
        if limit is not None:
            params["limit"] = limit

        if start is not None:
            params["start"] = to_js_time(start)

        if end is not None:
            params["end"] = to_js_time(end)

        if camera_ids is not None:
            params["cameras"] = ",".join(camera_ids)

        return await self.api_request("events", params=params)

    async def get_events(
        self,
        start: Optional[datetime] = None,
        end: Optional[datetime] = None,
        limit: Optional[int] = None,
        camera_ids: Optional[List[str]] = None,
    ) -> List[Event]:
        """
        Same as `get_events_raw`, except

        * returns actual `Event` objects instead of raw Python dictionaries
        * filers out non-device events
        * filters out events with too low of a score
        """

        response = await self.get_events_raw(start=start, end=end, limit=limit, camera_ids=camera_ids)
        events = []

        for event_dict in response:
            # ignore unknown events
            if event_dict["type"] not in EventType.values():
                _LOGGER.debug("Unknown event type: %s", event_dict["type"])
                continue

            event = ProtectModel.from_unifi_dict(event_dict, api=self)

            # should never happen
            if not isinstance(event, Event):
                continue

            if event.type.value in EventType.device_events() and event.score >= self._minimum_score:
                events.append(event)

        return events<|MERGE_RESOLUTION|>--- conflicted
+++ resolved
@@ -15,9 +15,8 @@
 import jwt
 from yarl import URL
 
-<<<<<<< HEAD
-from .const import SERVER_ID, SERVER_NAME
-from .data import (
+from pyunifiprotect.const import SERVER_ID, SERVER_NAME
+from pyunifiprotect.data import (
     Bootstrap,
     Event,
     EventType,
@@ -25,14 +24,8 @@
     ProtectWSPayloadFormat,
     WSPacket,
 )
-from .exceptions import BadRequest, NotAuthorized, NvrError
-from .unifi_data import (
-=======
-from pyunifiprotect.const import SERVER_ID, SERVER_NAME
-from pyunifiprotect.data import ProtectWSPayloadFormat
-from pyunifiprotect.exceptions import NotAuthorized, NvrError
+from pyunifiprotect.exceptions import BadRequest, NotAuthorized, NvrError
 from pyunifiprotect.unifi_data import (
->>>>>>> 5041d8cb
     DEVICE_MODEL_LIGHT,
     EVENT_MOTION,
     EVENT_RING,
@@ -58,11 +51,7 @@
     sensor_event_from_ws_frames,
     sensor_update_from_ws_frames,
 )
-<<<<<<< HEAD
-from .utils import get_response_reason, to_js_time
-=======
-from pyunifiprotect.utils import get_response_reason
->>>>>>> 5041d8cb
+from pyunifiprotect.utils import get_response_reason, to_js_time
 
 NEVER_RAN = -1000
 DEVICE_UPDATE_INTERVAL_SECONDS = 60
