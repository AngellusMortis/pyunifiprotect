--- conflicted
+++ resolved
@@ -1160,10 +1160,6 @@
     _bootstrap: Optional[Bootstrap] = None
     _last_update_dt: Optional[datetime] = None
 
-<<<<<<< HEAD
-    def __init__(self, *args: Any, minimum_score: int = 0, debug: bool = False, **kwargs: Any) -> None:
-        super().__init__(*args, **kwargs)
-=======
     def __init__(
         self,
         host: str,
@@ -1173,11 +1169,11 @@
         verify_ssl: bool = True,
         session: Optional[aiohttp.ClientSession] = None,
         minimum_score: int = 0,
+        debug: bool = False
     ) -> None:
         super().__init__(
             host=host, port=port, username=username, password=password, verify_ssl=verify_ssl, session=session
         )
->>>>>>> 8059b541
 
         self._minimum_score = minimum_score
 
