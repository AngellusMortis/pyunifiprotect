"""Python Wrapper for Unifi Protect."""
<<<<<<< HEAD
from .exceptions import Invalid, NotAuthorized, NvrError
from .unifi_protect_server import ProtectApiClient, UpvServer
=======
from pyunifiprotect.exceptions import Invalid, NotAuthorized, NvrError
from pyunifiprotect.unifi_protect_server import UpvServer
>>>>>>> 5041d8cb

__all__ = [
    "Invalid",
    "NotAuthorized",
    "NvrError",
    "ProtectApiClient",
    "UpvServer",
]<|MERGE_RESOLUTION|>--- conflicted
+++ resolved
@@ -1,11 +1,6 @@
 """Python Wrapper for Unifi Protect."""
-<<<<<<< HEAD
-from .exceptions import Invalid, NotAuthorized, NvrError
-from .unifi_protect_server import ProtectApiClient, UpvServer
-=======
 from pyunifiprotect.exceptions import Invalid, NotAuthorized, NvrError
-from pyunifiprotect.unifi_protect_server import UpvServer
->>>>>>> 5041d8cb
+from pyunifiprotect.unifi_protect_server import ProtectApiClient, UpvServer
 
 __all__ = [
     "Invalid",
