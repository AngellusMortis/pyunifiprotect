--- conflicted
+++ resolved
@@ -6,25 +6,17 @@
 import time
 from typing import Any, Dict
 
-<<<<<<< HEAD
-from .data import EventType, FixSizeOrderedDict, ModelType, WSRawPacketFrame
-=======
 from pyunifiprotect.data import (
     EventType,
     FixSizeOrderedDict,
     ModelType,
     WSRawPacketFrame,
 )
->>>>>>> 5041d8cb
 
 _LOGGER = logging.getLogger(__name__)
 
 CHIME_DISABLED = [0]
 
-<<<<<<< HEAD
-=======
-
->>>>>>> 5041d8cb
 DEVICE_MODEL_CAMERA = ModelType.CAMERA.value
 DEVICE_MODEL_LIGHT = ModelType.LIGHT.value
 
