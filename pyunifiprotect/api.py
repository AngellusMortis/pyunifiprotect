"""UniFi Protect Server Wrapper."""
from __future__ import annotations

import asyncio
from datetime import datetime, timedelta
from http.cookies import Morsel
from ipaddress import IPv4Address
import logging
from pathlib import Path
import time
from typing import Any, Callable, Dict, List, Optional, Set, Type, Union, cast
from urllib.parse import urljoin
from uuid import UUID

import aiofiles
import aiohttp
from aiohttp import CookieJar, client_exceptions
<<<<<<< HEAD
import jwt
import orjson
from yarl import URL
=======
>>>>>>> 78910ccc

from pyunifiprotect.data import (
    NVR,
    Bootstrap,
    Bridge,
    Camera,
    Doorlock,
    Event,
    EventType,
    Light,
    Liveview,
    ModelType,
    ProtectAdoptableDeviceModel,
    ProtectModel,
    Sensor,
    SmartDetectObjectType,
    SmartDetectTrack,
    Viewer,
    WSPacket,
    WSSubscriptionMessage,
    create_from_unifi_dict,
)
from pyunifiprotect.data.devices import Chime
from pyunifiprotect.data.types import IteratorCallback, ProgressCallback, RecordingMode
from pyunifiprotect.exceptions import BadRequest, NotAuthorized, NvrError
from pyunifiprotect.utils import (
    get_response_reason,
    ip_from_host,
    set_debug,
    to_js_time,
    token_cookie_is_valid,
    utc_now,
)
from pyunifiprotect.websocket import Websocket

NEVER_RAN = -1000
# how many seconds before the bootstrap is refreshed from Protect
DEVICE_UPDATE_INTERVAL = 900
# retry timeout for thumbnails/heatmaps
RETRY_TIMEOUT = 10


_LOGGER = logging.getLogger(__name__)

# TODO:
# Backups
# * GET /backups - list backends
# * POST /backups/import - import backup
# * POST /backups - create backup
# * GET /backups/{id} - download backup
# * POST /backups/{id}/restore - restore backup
# * DELETE /backups/{id} - delete backup
#
# Cameras
# * POST /cameras/{id}/reset - factory reset camera
# * POST /cameras/{id}/reset-isp - reset ISP settings
# * POST /cameras/{id}/reset-isp - reset ISP settings
# * POST /cameras/{id}/wake - battery powered cameras
# * POST /cameras/{id}/sleep
# * GET /cameras/{id}/live-heatmap - add live heatmap to WebRTC stream
# * GET /cameras/{id}/enable-control - PTZ controls
# * GET /cameras/{id}/disable-control
# * POST /cameras/{id}/move
# * POST /cameras/{id}/ptz/position
# * GET|POST /cameras/{id}/ptz/preset
# * GET /cameras/{id}/ptz/snapshot
# * POST /cameras/{id}/ptz/goto
# * GET /cameras/{id}/analytics-heatmap - analytics
# * GET /cameras/{id}/analytics-detections
# * GET /cameras/{id}/wifi-list - WiFi scan
# * POST /cameras/{id}/wifi-setup - Change WiFi settings
# * GET /cameras/{id}/playback-history
# * GET|POST|DELETE /cameras/{id}/sharedStream - stream sharing, unfinished?
#
# Device Groups
# * GET|POST|PUT|DELETE /device-groups
# * GET|PATCH|DELETE /device-groups/{id}
# * PATCH /device-groups/{id}/items
#
# Events
# POST /events/{id}/animated-thumbnail
#
# Lights
# POST /lights/{id}/locate
#
# NVR
# GET|PATCH /nvr/device-password
#
# Schedules
# GET|POST /recordingSchedules
# PATCH|DELETE /recordingSchedules/{id}
#
# Sensors
# POST /sensors/{id}/locate
#
# Timeline
# GET /timeline


class BaseApiClient:
    _host: str
    _port: int
    _username: str
    _password: str
    _verify_ssl: bool
    _is_authenticated: bool = False
    _last_update: float = NEVER_RAN
    _last_ws_status: bool = False
    _last_token_cookie: Morsel[str] | None = None
    _session: Optional[aiohttp.ClientSession] = None

    headers: Optional[Dict[str, str]] = None
    _websocket: Optional[Websocket] = None

    api_path: str = "/proxy/protect/api/"
    ws_path: str = "/proxy/protect/ws/updates"

    def __init__(
        self,
        host: str,
        port: int,
        username: str,
        password: str,
        verify_ssl: bool = True,
        session: Optional[aiohttp.ClientSession] = None,
    ) -> None:
        self._host = host
        self._port = port

        self._username = username
        self._password = password
        self._verify_ssl = verify_ssl

        if session is not None:
            self._session = session

    @property
    def base_url(self) -> str:
        if self._port != 443:
            return f"https://{self._host}:{self._port}"
        return f"https://{self._host}"

    @property
    def ws_url(self) -> str:
        url = f"wss://{self._host}"
        if self._port != 443:
            url += f":{self._port}"

        url += self.ws_path
        last_update_id = self._get_last_update_id()
        if last_update_id is None:
            return url
        return f"{url}?lastUpdateId={last_update_id}"

    async def get_session(self) -> aiohttp.ClientSession:
        """Gets or creates current client session"""

        if self._session is None or self._session.closed:
            if self._session is not None and self._session.closed:
                _LOGGER.debug("Session was closed, creating a new one")
            # need unsafe to access httponly cookies
            self._session = aiohttp.ClientSession(cookie_jar=CookieJar(unsafe=True))

        return self._session

    async def get_websocket(self) -> Websocket:
        """Gets or creates current Websocket."""

        async def _auth(force: bool) -> Optional[Dict[str, str]]:
            if force:
                if self._session is not None:
                    self._session.cookie_jar.clear()
                self.headers = None

            await self.ensure_authenticated()
            return self.headers

        if self._websocket is None:
            self._websocket = Websocket(self.ws_url, _auth, verify=self._verify_ssl)
            self._websocket.subscribe(self._process_ws_message)

        return self._websocket

    async def close_session(self) -> None:
        """Closing and delets client session"""

        if self._session is not None:
            await self._session.close()
            self._session = None

    async def request(
        self, method: str, url: str, require_auth: bool = False, auto_close: bool = True, **kwargs: Any
    ) -> aiohttp.ClientResponse:
        """Make a request to UniFi Protect"""

        if require_auth:
            await self.ensure_authenticated()

        url = urljoin(self.base_url, url)
        headers = kwargs.get("headers") or self.headers

        _LOGGER.debug("Request url: %s", url)

        session = await self.get_session()
        try:
            if not self._verify_ssl:
                kwargs["ssl"] = False
            req_context = session.request(method, url, headers=headers, **kwargs)
            response = await req_context.__aenter__()  # pylint: disable=unnecessary-dunder-call
            if token_cookie := response.cookies.get("TOKEN"):
                self._last_token_cookie = token_cookie

            try:
                _LOGGER.debug("%s %s %s", response.status, response.content_type, response)

                if auto_close:
                    response.release()

                return response
            except Exception:
                # make sure response is released
                response.release()
                # re-raise exception
                raise

        except client_exceptions.ClientError as err:
            raise NvrError(f"Error requesting data from {self._host}: {err}") from None

    async def api_request_raw(
        self,
        url: str,
        method: str = "get",
        require_auth: bool = True,
        raise_exception: bool = True,
        **kwargs: Any,
    ) -> Optional[bytes]:
        """Make a request to UniFi Protect API"""

        if require_auth:
            await self.ensure_authenticated()

        url = urljoin(self.api_path, url)
        response = await self.request(method, url, require_auth=False, auto_close=False, **kwargs)

        try:
            if response.status != 200:
                reason = await get_response_reason(response)
                msg = "Request failed: %s - Status: %s - Reason: %s"
                if raise_exception:
                    if response.status in (401, 403):
                        raise NotAuthorized(msg % (url, response.status, reason))
                    if response.status >= 400 and response.status < 500:
                        raise BadRequest(msg % (url, response.status, reason))
                    raise NvrError(msg % (url, response.status, reason))
                _LOGGER.debug(msg, url, response.status, reason)
                return None

            data: Optional[bytes] = await response.read()
            response.release()

            return data
        except Exception:
            # make sure response is released
            response.release()
            # re-raise exception
            raise

    async def api_request(
        self,
        url: str,
        method: str = "get",
        require_auth: bool = True,
        raise_exception: bool = True,
        **kwargs: Any,
    ) -> Optional[Union[List[Any], Dict[str, Any]]]:
        data = await self.api_request_raw(
            url=url, method=method, require_auth=require_auth, raise_exception=raise_exception, **kwargs
        )

        if data is not None:
            json_data: Union[List[Any], Dict[str, Any]] = orjson.loads(data)
            return json_data
        return None

    async def api_request_obj(
        self,
        url: str,
        method: str = "get",
        require_auth: bool = True,
        raise_exception: bool = True,
        **kwargs: Any,
    ) -> Dict[str, Any]:
        data = await self.api_request(
            url=url, method=method, require_auth=require_auth, raise_exception=raise_exception, **kwargs
        )

        if not isinstance(data, dict):
            raise NvrError(f"Could not decode object from {url}")

        return data

    async def api_request_list(
        self,
        url: str,
        method: str = "get",
        require_auth: bool = True,
        raise_exception: bool = True,
        **kwargs: Any,
    ) -> List[Any]:
        data = await self.api_request(
            url=url, method=method, require_auth=require_auth, raise_exception=raise_exception, **kwargs
        )

        if not isinstance(data, list):
            raise NvrError(f"Could not decode list from {url}")

        return data

    async def ensure_authenticated(self) -> None:
        """Ensure we are authenticated."""
        if self.is_authenticated() is False:
            await self.authenticate()

    async def authenticate(self) -> None:
        """Authenticate and get a token."""

        url = "/api/auth/login"

        if self._session is not None:
            self._session.cookie_jar.clear()

        auth = {
            "username": self._username,
            "password": self._password,
            "remember": True,
        }

        response = await self.request("post", url=url, json=auth)
        self.headers = {
            "cookie": response.headers.get("set-cookie", ""),
        }

        csrf_token = response.headers.get("x-csrf-token")
        if csrf_token is not None:
            self.headers["x-csrf-token"] = csrf_token

        self._is_authenticated = True
        self._last_token_cookie = response.cookies.get("TOKEN")
        _LOGGER.debug("Authenticated successfully!")

    def is_authenticated(self) -> bool:
        """Check to see if we are already authenticated."""
        if self._session is None:
            return False

        if self._is_authenticated is False:
            return False

        return token_cookie_is_valid(self._last_token_cookie)

    async def async_connect_ws(self, force: bool) -> None:
        """Connect to Websocket."""

        if force and self._websocket is not None:
            await self._websocket.disconnect()
            self._websocket = None

        websocket = await self.get_websocket()
        # important to make sure WS URL is always current
        websocket.url = self.ws_url

        if not websocket.is_connected:
            self._last_ws_status = False
            await websocket.connect()

    async def async_disconnect_ws(self) -> None:
        """Disconnect from Websocket."""

        if self._websocket is None:
            return
        await self._websocket.disconnect()

    def check_ws(self) -> bool:
        """Checks current state of Websocket."""

        if self._websocket is None:
            return False

        if not self._websocket.is_connected:
            log = _LOGGER.debug
            if self._last_ws_status:
                log = _LOGGER.warning
            log("Websocket connection not active, failing back to polling")
        elif not self._last_ws_status:
            _LOGGER.info("Websocket re-connected successfully")

        self._last_ws_status = self._websocket.is_connected
        return self._last_ws_status

    def _process_ws_message(self, msg: aiohttp.WSMessage) -> None:
        raise NotImplementedError()

    def _get_last_update_id(self) -> Optional[UUID]:
        raise NotImplementedError()


class ProtectApiClient(BaseApiClient):
    """
    Main UFP API Client

    UniFi Protect is a full async application. "normal" use of interacting with it is
    to call `.update()` which will initialize the `.bootstrap` and create a Websocket
    connection to UFP. This Websocket connection will emit messages that will automatically
    update the `.bootstrap` over time. Caling `.udpate` again (without `force`) will
    verify the integry of the Websocket connection.

    You can use the `.get_` methods to one off pull devices from the UFP API, but should
    not be used for building an aplication on top of.

    All objects inside of `.bootstrap` have a refernce back to the API client so they can
    use `.save_device()` and update themselves using their own `.set_` methods on the object.

    Args:

    * `host`: UFP hostname / IP address
    * `port`: UFP HTTPS port
    * `username`: UFP username
    * `password`: UFP password
    * `verify_ssl`: Verify HTTPS certificate (default: `True`)
    * `session`: Optional aiohttp session to use (default: generate one)
    * `override_connection_host`: Use `host` as your `connection_host` for RTSP stream instead of using the one provided by UniFi Protect.
    * `minimum_score`: minimum score for events (default: `0`)
    * `subscribed_models`: Model types you want to filter events for WS. You will need to manually check the bootstrap for updates for events that not subscibred.
    * `ignore_stats`: Ignore storage, system, etc. stats/metrics from NVR and cameras (default: false)
    * `debug`: Use full type validation (default: false)
    """

    _minimum_score: int
    _subscribed_models: Set[ModelType]
    _ignore_stats: bool
    _ws_subscriptions: List[Callable[[WSSubscriptionMessage], None]]
    _bootstrap: Optional[Bootstrap] = None
    _last_update_dt: Optional[datetime] = None
    _connection_host: Optional[Union[IPv4Address, str]] = None

    ignore_unadopted: bool

    def __init__(
        self,
        host: str,
        port: int,
        username: str,
        password: str,
        verify_ssl: bool = True,
        session: Optional[aiohttp.ClientSession] = None,
        override_connection_host: bool = False,
        minimum_score: int = 0,
        subscribed_models: Optional[Set[ModelType]] = None,
        ignore_stats: bool = False,
        ignore_unadopted: bool = True,
        debug: bool = False,
    ) -> None:
        super().__init__(
            host=host,
            port=port,
            username=username,
            password=password,
            verify_ssl=verify_ssl,
            session=session,
        )

        self._minimum_score = minimum_score
        self._subscribed_models = subscribed_models or set()
        self._ignore_stats = ignore_stats
        self._ws_subscriptions = []
        self.ignore_unadopted = ignore_unadopted

        if override_connection_host:
            self._connection_host = ip_from_host(self._host)

        if debug:
            set_debug()

    @property
    def is_ready(self) -> bool:
        return self._bootstrap is not None

    @property
    def bootstrap(self) -> Bootstrap:
        if self._bootstrap is None:
            raise BadRequest("Client not initalized, run `update` first")

        return self._bootstrap

    @property
    def connection_host(self) -> Union[IPv4Address, str]:
        """Connection host to use for generating RTSP URLs"""

        if self._connection_host is None:
            # fallback if cannot find user supplied host
            index = 0
            try:
                # check if user supplied host is avaiable
                index = self.bootstrap.nvr.hosts.index(self._host)
            except ValueError:
                # check if IP of user supplied host is avaiable
                host = ip_from_host(self._host)
                try:
                    index = self.bootstrap.nvr.hosts.index(host)
                except ValueError:
                    pass

            self._connection_host = self.bootstrap.nvr.hosts[index]

        return self._connection_host

    async def update(self, force: bool = False) -> Optional[Bootstrap]:
        """
        Updates the state of devices, initalizes `.bootstrap` and
        connects to UFP Websocket for real time updates

        You can use the various other `get_` methods if you need one off data from UFP
        """

        now = time.monotonic()
        now_dt = utc_now()
        max_event_dt = now_dt - timedelta(hours=24)
        if force:
            self._last_update = NEVER_RAN
            self._last_update_dt = max_event_dt

        bootstrap_updated = False
        if self._bootstrap is None or now - self._last_update > DEVICE_UPDATE_INTERVAL:
            bootstrap_updated = True
            self._last_update = now
            self._last_update_dt = now_dt
            self._bootstrap = await self.get_bootstrap()

        await self.async_connect_ws(force)
        active_ws = self.check_ws()
        if not bootstrap_updated and active_ws:
            # If the websocket is connected/connecting
            # we do not need to get events
            _LOGGER.debug("Skipping update since websocket is active")
            return None

        events = await self.get_events(start=self._last_update_dt or max_event_dt, end=now_dt)
        for event in events:
            self.bootstrap.process_event(event)

        self._last_update = now
        self._last_update_dt = now_dt
        return self._bootstrap

    def emit_message(self, msg: WSSubscriptionMessage) -> None:
        for sub in self._ws_subscriptions:
            try:
                sub(msg)
            except Exception:  # pylint: disable=broad-except
                _LOGGER.exception("Exception while running subscription handler")

    def _get_last_update_id(self) -> Optional[UUID]:
        if self._bootstrap is None:
            return None
        return self._bootstrap.last_update_id

    def _process_ws_message(self, msg: aiohttp.WSMessage) -> None:
        packet = WSPacket(msg.data)
        processed_message = self.bootstrap.process_ws_packet(
            packet, models=self._subscribed_models, ignore_stats=self._ignore_stats
        )
        # update websocket URL after every message to ensure the latest last_update_id
        if self._websocket is not None:
            self._websocket.url = self.ws_url

        if processed_message is None:
            return

        self.emit_message(processed_message)

    async def get_events_raw(
        self,
        start: Optional[datetime] = None,
        end: Optional[datetime] = None,
        limit: Optional[int] = None,
        types: Optional[List[EventType]] = None,
        smart_detect_types: Optional[List[SmartDetectObjectType]] = None,
    ) -> List[Dict[str, Any]]:
        """
        Get list of events from Protect

        Args:

        * `start`: start time for events
        * `end`: end time for events
        * `limit`: max number of events to return
        * `types`: list of EventTypes to get events for

        If `limit`, `start` and `end` are not provided, it will default to all events in the last 24 hours.

        If `start` is provided, then `end` or `limit` must be provided. If `end` is provided, then `start` or
        `limit` must be provided. Otherwise, you will get a 400 error from UniFi Protect
        """

        # if no parameters are passed in, default to all events from last 24 hours
        if limit is None and start is None and end is None:
            end = utc_now() + timedelta(seconds=10)
            start = end - timedelta(hours=24)

        params: Dict[str, Any] = {}
        if limit is not None:
            params["limit"] = limit

        if start is not None:
            params["start"] = to_js_time(start)

        if end is not None:
            params["end"] = to_js_time(end)

        if types is not None:
            params["types"] = [e.value for e in types]

        if smart_detect_types is not None:
            params["smartDetectTypes"] = [e.value for e in smart_detect_types]

        return await self.api_request_list("events", params=params)

    async def get_events(
        self,
        start: Optional[datetime] = None,
        end: Optional[datetime] = None,
        limit: Optional[int] = None,
        types: Optional[List[EventType]] = None,
        smart_detect_types: Optional[List[SmartDetectObjectType]] = None,
    ) -> List[Event]:
        """
        Same as `get_events_raw`, except

        * returns actual `Event` objects instead of raw Python dictionaries
        * filers out non-device events
        * filters out events with too low of a score

        Args:

        * `start`: start time for events
        * `end`: end time for events
        * `limit`: max number of events to return
        * `types`: list of EventTypes to get events for
        * `smart_detect_types`: Filters the Smart detection types for the events

        If `limit`, `start` and `end` are not provided, it will default to all events in the last 24 hours.

        If `start` is provided, then `end` or `limit` must be provided. If `end` is provided, then `start` or
        `limit` must be provided. Otherwise, you will get a 400 error from UniFi Protect
        """

        response = await self.get_events_raw(
            start=start, end=end, limit=limit, types=types, smart_detect_types=smart_detect_types
        )
        events = []

        for event_dict in response:
            # ignore unknown events
            if "type" not in event_dict or event_dict["type"] not in EventType.values():
                _LOGGER.debug("Unknown event type: %s", event_dict)
                continue

            event = create_from_unifi_dict(event_dict, api=self)

            # should never happen
            if not isinstance(event, Event):
                continue

            if event.type.value in EventType.device_events() and event.score >= self._minimum_score:
                events.append(event)

        return events

    def subscribe_websocket(self, ws_callback: Callable[[WSSubscriptionMessage], None]) -> Callable[[], None]:
        """
        Subscribe to websocket events.

        Returns a callback that will unsubscribe.
        """

        def _unsub_ws_callback() -> None:
            self._ws_subscriptions.remove(ws_callback)

        _LOGGER.debug("Adding subscription: %s", ws_callback)
        self._ws_subscriptions.append(ws_callback)
        return _unsub_ws_callback

    async def get_bootstrap(self) -> Bootstrap:
        """
        Gets bootstrap object from UFP instance

        This is a great alternative if you need metadata about the NVR without connecting to the Websocket
        """

        data = await self.api_request_obj("bootstrap")
        # fix for UniFi Protect bug, some cameras may come back with and old recording mode
        # "motion" and "smartDetect" recording modes was combined into "detections" in Protect 1.20.0
        call_again = False
        for camera_dict in data["cameras"]:
            if camera_dict.get("recordingSettings", {}).get("mode", "detections") in ("motion", "smartDetect"):
                await self.update_device(
                    ModelType.CAMERA, camera_dict["id"], {"recordingSettings": {"mode": RecordingMode.DETECTIONS.value}}
                )
                call_again = True

        if call_again:
            data = await self.api_request_obj("bootstrap")
        return Bootstrap.from_unifi_dict(**data, api=self)

    async def get_devices_raw(self, model_type: ModelType) -> List[Dict[str, Any]]:
        """Gets a raw device list given a model_type"""
        return await self.api_request_list(f"{model_type.value}s")

    async def get_devices(
        self, model_type: ModelType, expected_type: Optional[Type[ProtectModel]] = None
    ) -> List[ProtectModel]:
        """Gets a device list given a model_type, converted into Python objects"""
        objs: List[ProtectModel] = []

        for obj_dict in await self.get_devices_raw(model_type):
            obj = create_from_unifi_dict(obj_dict)

            if expected_type is not None and not isinstance(obj, expected_type):
                raise NvrError(f"Unexpected model returned: {obj.model}")
            if self.ignore_unadopted and isinstance(obj, ProtectAdoptableDeviceModel) and not obj.is_adopted:
                continue

            objs.append(obj)

        return objs

    async def get_cameras(self) -> List[Camera]:
        """
        Gets the list of cameras straight from the NVR.

        The websocket is connected and running, you likely just want to use `self.bootstrap.cameras`
        """
        return cast(List[Camera], await self.get_devices(ModelType.CAMERA, Camera))

    async def get_lights(self) -> List[Light]:
        """
        Gets the list of lights straight from the NVR.

        The websocket is connected and running, you likely just want to use `self.bootstrap.lights`
        """
        return cast(List[Light], await self.get_devices(ModelType.LIGHT, Light))

    async def get_sensors(self) -> List[Sensor]:
        """
        Gets the list of sensors straight from the NVR.

        The websocket is connected and running, you likely just want to use `self.bootstrap.sensors`
        """
        return cast(List[Sensor], await self.get_devices(ModelType.SENSOR, Sensor))

    async def get_doorlocks(self) -> List[Doorlock]:
        """
        Gets the list of doorlocks straight from the NVR.

        The websocket is connected and running, you likely just want to use `self.bootstrap.doorlocks`
        """
        return cast(List[Doorlock], await self.get_devices(ModelType.DOORLOCK, Doorlock))

    async def get_chimes(self) -> List[Chime]:
        """
        Gets the list of chimes straight from the NVR.

        The websocket is connected and running, you likely just want to use `self.bootstrap.chimes`
        """
        return cast(List[Chime], await self.get_devices(ModelType.CHIME, Chime))

    async def get_viewers(self) -> List[Viewer]:
        """
        Gets the list of viewers straight from the NVR.

        The websocket is connected and running, you likely just want to use `self.bootstrap.viewers`
        """
        return cast(List[Viewer], await self.get_devices(ModelType.VIEWPORT, Viewer))

    async def get_bridges(self) -> List[Bridge]:
        """
        Gets the list of bridges straight from the NVR.

        The websocket is connected and running, you likely just want to use `self.bootstrap.bridges`
        """
        return cast(List[Bridge], await self.get_devices(ModelType.BRIDGE, Bridge))

    async def get_liveviews(self) -> List[Liveview]:
        """
        Gets the list of liveviews straight from the NVR.

        The websocket is connected and running, you likely just want to use `self.bootstrap.liveviews`
        """
        return cast(List[Liveview], await self.get_devices(ModelType.LIVEVIEW, Liveview))

    async def get_device_raw(self, model_type: ModelType, device_id: str) -> Dict[str, Any]:
        """Gets a raw device give the device model_type and id"""
        return await self.api_request_obj(f"{model_type.value}s/{device_id}")

    async def get_device(
        self, model_type: ModelType, device_id: str, expected_type: Optional[Type[ProtectModel]] = None
    ) -> ProtectModel:
        """Gets a device give the device model_type and id, converted into Python object"""
        obj = create_from_unifi_dict(await self.get_device_raw(model_type, device_id), api=self)

        if expected_type is not None and not isinstance(obj, expected_type):
            raise NvrError(f"Unexpected model returned: {obj.model}")
        if self.ignore_unadopted and isinstance(obj, ProtectAdoptableDeviceModel) and not obj.is_adopted:
            raise NvrError("Device is not adopted")

        return obj

    async def get_nvr(self) -> NVR:
        """
        Gets an NVR object straight from the NVR.

        This is a great alternative if you need metadata about the NVR without connecting to the Websocket
        """

        data = await self.api_request_obj("nvr")
        return NVR.from_unifi_dict(**data, api=self)

    async def get_event(self, event_id: str) -> Event:
        """
        Gets an event straight from the NVR.

        This is a great alternative if the event is no longer in the `self.bootstrap.events[event_id]` cache
        """
        return cast(Event, await self.get_device(ModelType.EVENT, event_id, Event))

    async def get_camera(self, device_id: str) -> Camera:
        """
        Gets a camera straight from the NVR.

        The websocket is connected and running, you likely just want to use `self.bootstrap.cameras[device_id]`
        """
        return cast(Camera, await self.get_device(ModelType.CAMERA, device_id, Camera))

    async def get_light(self, device_id: str) -> Light:
        """
        Gets a light straight from the NVR.

        The websocket is connected and running, you likely just want to use `self.bootstrap.lights[device_id]`
        """
        return cast(Light, await self.get_device(ModelType.LIGHT, device_id, Light))

    async def get_sensor(self, device_id: str) -> Sensor:
        """
        Gets a sensor straight from the NVR.

        The websocket is connected and running, you likely just want to use `self.bootstrap.sensors[device_id]`
        """
        return cast(Sensor, await self.get_device(ModelType.SENSOR, device_id, Sensor))

    async def get_doorlock(self, device_id: str) -> Doorlock:
        """
        Gets a doorlock straight from the NVR.

        The websocket is connected and running, you likely just want to use `self.bootstrap.doorlocks[device_id]`
        """
        return cast(Doorlock, await self.get_device(ModelType.DOORLOCK, device_id, Doorlock))

    async def get_chime(self, device_id: str) -> Chime:
        """
        Gets a chime straight from the NVR.

        The websocket is connected and running, you likely just want to use `self.bootstrap.chimes[device_id]`
        """
        return cast(Chime, await self.get_device(ModelType.CHIME, device_id, Chime))

    async def get_viewer(self, device_id: str) -> Viewer:
        """
        Gets a viewer straight from the NVR.

        The websocket is connected and running, you likely just want to use `self.bootstrap.viewers[device_id]`
        """
        return cast(Viewer, await self.get_device(ModelType.VIEWPORT, device_id, Viewer))

    async def get_bridge(self, device_id: str) -> Bridge:
        """
        Gets a bridge straight from the NVR.

        The websocket is connected and running, you likely just want to use `self.bootstrap.bridges[device_id]`
        """
        return cast(Bridge, await self.get_device(ModelType.BRIDGE, device_id, Bridge))

    async def get_liveview(self, device_id: str) -> Liveview:
        """
        Gets a liveview straight from the NVR.

        The websocket is connected and running, you likely just want to use `self.bootstrap.liveviews[device_id]`
        """
        return cast(Liveview, await self.get_device(ModelType.LIVEVIEW, device_id, Liveview))

    async def get_camera_snapshot(
        self,
        camera_id: str,
        width: Optional[int] = None,
        height: Optional[int] = None,
        dt: Optional[datetime] = None,
    ) -> Optional[bytes]:
        """
        Gets snapshot for a camera.

        Datetime of screenshot is approximate. It may be +/- a few seconds.
        """

        params = {
            "ts": to_js_time(dt or utc_now()),
            "force": "true",
        }

        if width is not None:
            params.update({"w": width})

        if height is not None:
            params.update({"h": height})

        path = "snapshot"
        if dt is not None:
            path = "recording-snapshot"
            del params["force"]

        return await self.api_request_raw(f"cameras/{camera_id}/{path}", params=params, raise_exception=False)

    async def get_package_camera_snapshot(
        self,
        camera_id: str,
        width: Optional[int] = None,
        height: Optional[int] = None,
        dt: Optional[datetime] = None,
    ) -> Optional[bytes]:
        """
        Gets snapshot from the package camera.

        Datetime of screenshot is approximate. It may be +/- a few seconds.
        """

        params = {
            "ts": to_js_time(dt or utc_now()),
            "force": "true",
        }

        if width is not None:
            params.update({"w": width})

        if height is not None:
            params.update({"h": height})

        path = "package-snapshot"
        if dt is not None:
            path = "recording-snapshot"
            del params["force"]
            params.update({"lens": 2})

        return await self.api_request_raw(f"cameras/{camera_id}/{path}", params=params, raise_exception=False)

    async def _stream_response(
        self,
        response: aiohttp.ClientResponse,
        chunk_size: int,
        iterator_callback: Optional[IteratorCallback] = None,
        progress_callback: Optional[ProgressCallback] = None,
    ) -> None:
        total = response.content_length or 0
        current = 0
        if iterator_callback is not None:
            await iterator_callback(total, None)
        async for chunk in response.content.iter_chunked(chunk_size):
            step = len(chunk)
            current += step
            if iterator_callback is not None:
                await iterator_callback(total, chunk)
            if progress_callback is not None:
                await progress_callback(step, current, total)

    async def get_camera_video(
        self,
        camera_id: str,
        start: datetime,
        end: datetime,
        channel_index: int = 0,
        validate_channel_id: bool = True,
        output_file: Optional[Path] = None,
        iterator_callback: Optional[IteratorCallback] = None,
        progress_callback: Optional[ProgressCallback] = None,
        chunk_size: int = 65536,
    ) -> Optional[bytes]:
        """
        Exports MP4 video from a given camera at a specific time.

        Start/End of video export are approximate. It may be +/- a few seconds.

        It is recommended to provide a output file for larger video clips, otherwise the
        full video must be downloaded to memory before being written.
        """

        if validate_channel_id and self._bootstrap is not None:
            camera = self._bootstrap.cameras[camera_id]
            try:
                camera.channels[channel_index]
            except IndexError as e:
                raise BadRequest from e

        params = {
            "camera": camera_id,
            "start": to_js_time(start),
            "end": to_js_time(end),
        }

        if channel_index == 3:
            params.update({"lens": 2})
        else:
            params.update({"channel": channel_index})

        path = "video/export"
        if iterator_callback is None and progress_callback is None:
            return await self.api_request_raw(path, params=params, raise_exception=False)

        r = await self.request("get", urljoin(self.api_path, path), auto_close=False, params=params)
        if output_file is not None:
            async with aiofiles.open(output_file, "wb") as output:

                async def callback(total: int, chunk: bytes | None) -> None:
                    if iterator_callback is not None:
                        await iterator_callback(total, chunk)
                    if chunk is not None:
                        await output.write(chunk)

                await self._stream_response(r, chunk_size, callback, progress_callback)
        else:
            await self._stream_response(r, chunk_size, iterator_callback, progress_callback)
        r.close()
        return None

    async def _get_image_with_retry(
        self, path: str, retry_timeout: int = RETRY_TIMEOUT, **kwargs: Any
    ) -> Optional[bytes]:
        """
        Retries image request until it returns or timesout. Used for event images like thumbnails and heatmaps.

        Note: thumbnails / heatmaps do not generate _until after the event ends_. Events that last longer then
        your retry timeout will always return None.
        """

        now = time.monotonic()
        timeout = now + retry_timeout
        data: Optional[bytes] = None
        while data is None and now < timeout:
            data = await self.api_request_raw(path, raise_exception=False, **kwargs)
            if data is None:
                await asyncio.sleep(0.5)
                now = time.monotonic()

        return data

    async def get_event_thumbnail(
        self,
        thumbnail_id: str,
        width: Optional[int] = None,
        height: Optional[int] = None,
        retry_timeout: int = RETRY_TIMEOUT,
    ) -> Optional[bytes]:
        """
        Gets given thumbanil from a given event

        Note: thumbnails / heatmaps do not generate _until after the event ends_. Events that last longer then
        your retry timeout will always return 404.
        """

        params: Dict[str, Any] = {}

        if width is not None:
            params.update({"w": width})

        if height is not None:
            params.update({"h": height})

        # old thumbnail URL use thumbnail ID, which is just `e-{event_id}`
        thumbnail_id = thumbnail_id.replace("e-", "")
        return await self._get_image_with_retry(
            f"events/{thumbnail_id}/thumbnail", params=params, retry_timeout=retry_timeout
        )

    async def get_event_heatmap(
        self,
        heatmap_id: str,
        retry_timeout: int = RETRY_TIMEOUT,
    ) -> Optional[bytes]:
        """
        Gets given heatmap from a given event

        Note: thumbnails / heatmaps do not generate _until after the event ends_. Events that last longer then
        your retry timeout will always return None.
        """

        # old heatmap URL use heatmap ID, which is just `e-{event_id}`
        heatmap_id = heatmap_id.replace("e-", "")
        return await self._get_image_with_retry(f"events/{heatmap_id}/heatmap", retry_timeout=retry_timeout)

    async def get_event_smart_detect_track_raw(self, event_id: str) -> Dict[str, Any]:
        """Gets raw Smart Detect Track for a Smart Detection"""

        return await self.api_request_obj(f"events/{event_id}/smartDetectTrack")

    async def get_event_smart_detect_track(self, event_id: str) -> SmartDetectTrack:
        """Gets raw Smart Detect Track for a Smart Detection"""

        data = await self.api_request_obj(f"events/{event_id}/smartDetectTrack")

        return SmartDetectTrack.from_unifi_dict(api=self, **data)

    async def update_device(self, model_type: ModelType, device_id: str, data: Dict[str, Any]) -> None:
        """
        Sends an update for a device back to UFP

        USE WITH CAUTION, all possible combinations of updating objects have not been fully tested.
        May have unexpected side effects.

        Tested updates have been added a methods on applicable devices.
        """

        await self.api_request(f"{model_type.value}s/{device_id}", method="patch", json=data)

    async def update_nvr(self, data: Dict[str, Any]) -> None:
        """
        Sends an update for main UFP NVR device

        USE WITH CAUTION, all possible combinations of updating objects have not been fully tested.
        May have unexpected side effects.

        Tested updates have been added a methods on applicable devices.
        """

        await self.api_request("nvr", method="patch", json=data)

    async def reboot_nvr(self) -> None:
        """Reboots NVR"""

        await self.api_request("nvr/reboot", method="post")

    async def reboot_device(self, model_type: ModelType, device_id: str) -> None:
        """Reboots an adopted device"""

        await self.api_request(f"{model_type.value}s/{device_id}/reboot", method="post")

    async def unadopt_device(self, model_type: ModelType, device_id: str) -> None:
        """Unadopt/Unmanage adopted device"""

        await self.api_request(f"{model_type.value}s/{device_id}", method="delete")

    async def adopt_device(self, model_type: ModelType, device_id: str) -> None:
        """Adopts a device"""

        key = f"{model_type.value}s"
        data = await self.api_request_obj("devices/adopt", method="post", json={key: {device_id: {}}})

        if not data.get(key, {}).get(device_id, {}).get("adopted", False):
            raise BadRequest("Could not adopt device")

    async def close_lock(self, device_id: str) -> None:
        """Close doorlock (lock)"""

        await self.api_request(f"doorlocks/{device_id}/close", method="post")

    async def open_lock(self, device_id: str) -> None:
        """Open doorlock (unlock)"""

        await self.api_request(f"doorlocks/{device_id}/open", method="post")

    async def calibrate_lock(self, device_id: str) -> None:
        """
        Calibrate the doorlock.

        Door must be open and lock unlocked.
        """

        await self.api_request(f"doorlocks/{device_id}/calibrate", method="post", json={"auto": True})

    async def play_speaker(self, device_id: str) -> None:
        """Plays chime tones on a chime"""

        await self.api_request(f"chimes/{device_id}/play-speaker", method="post")

    async def play_buzzer(self, device_id: str) -> None:
        """Plays chime tones on a chime"""

        await self.api_request(f"chimes/{device_id}/play-buzzer", method="post")

    async def clear_tamper_sensor(self, device_id: str) -> None:
        """Clears tamper status for sensor"""

        await self.api_request(f"sensors/{device_id}/clear-tamper-flag", method="post")<|MERGE_RESOLUTION|>--- conflicted
+++ resolved
@@ -15,12 +15,7 @@
 import aiofiles
 import aiohttp
 from aiohttp import CookieJar, client_exceptions
-<<<<<<< HEAD
-import jwt
 import orjson
-from yarl import URL
-=======
->>>>>>> 78910ccc
 
 from pyunifiprotect.data import (
     NVR,
