--- conflicted
+++ resolved
@@ -479,22 +479,24 @@
         await self._api_update(updated)
         self._initial_data = new_data
 
-        if force_emit:
-            header = WSPacketFrameHeader(
-                packet_type=1, payload_format=ProtectWSPayloadFormat.JSON.value, deflated=0, unknown=1, payload_size=1
-            )
-
-            action_frame = WSJSONPacketFrame()
-            action_frame.header = header
-            action_frame.data = {"action": "update", "newUpdateId": None, "modelKey": self.model.value, "id": self.id}
-
-            data_frame = WSJSONPacketFrame()
-            data_frame.header = header
-            data_frame.data = updated
-
-            message = self.api.bootstrap.process_ws_packet(WSPacket(action_frame.packed + data_frame.packed))
-            if message is not None:
-                self.api.emit_message(message)
+        if not force_emit:
+            return
+
+        header = WSPacketFrameHeader(
+            packet_type=1, payload_format=ProtectWSPayloadFormat.JSON.value, deflated=0, unknown=1, payload_size=1
+        )
+
+        action_frame = WSJSONPacketFrame()
+        action_frame.header = header
+        action_frame.data = {"action": "update", "newUpdateId": None, "modelKey": self.model.value, "id": self.id}
+
+        data_frame = WSJSONPacketFrame()
+        data_frame.header = header
+        data_frame.data = updated
+
+        message = self.api.bootstrap.process_ws_packet(WSPacket(action_frame.packed + data_frame.packed))
+        if message is not None:
+            self.api.emit_message(message)
 
 
 class ProtectDeviceModel(ProtectModelWithId):
@@ -620,27 +622,8 @@
 
         return updated
 
-<<<<<<< HEAD
     async def set_ssh(self, enabled: bool) -> None:
         """Sets ssh status for protect device"""
-=======
-    async def save_device(self, force_emit: bool = False) -> None:
-        """
-        Generates a diff for unsaved changed on the device and sends them back to UFP
-
-        USE WITH CAUTION, updates _all_ fields for the current object that have been changed.
-        May have unexpected side effects.
-
-        Tested updates have been added a methods on applicable devices.
-
-        Args:
-
-        * `force_emit`: Emit a fake UFP WS message. Should only be use for when UFP does not properly emit a WS message
-        """
-
-        if self.model is None:
-            raise BadRequest("Unknown model type")
->>>>>>> cc968e2c
 
         self.is_ssh_enabled = enabled
         await self.save_device()
@@ -650,25 +633,6 @@
 
         if self.model is not None:
             await self.api.reboot_device(self.model, self.id)
-
-        if not force_emit:
-            return
-
-        header = WSPacketFrameHeader(
-            packet_type=1, payload_format=ProtectWSPayloadFormat.JSON.value, deflated=0, unknown=1, payload_size=1
-        )
-
-        action_frame = WSJSONPacketFrame()
-        action_frame.header = header
-        action_frame.data = {"action": "update", "newUpdateId": None, "modelKey": self.model.value, "id": self.id}
-
-        data_frame = WSJSONPacketFrame()
-        data_frame.header = header
-        data_frame.data = updated
-
-        message = self.api.bootstrap.process_ws_packet(WSPacket(action_frame.packed + data_frame.packed))
-        if message is not None:
-            self.api.emit_message(message)
 
 
 class ProtectMotionDeviceModel(ProtectAdoptableDeviceModel):
